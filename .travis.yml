--- conflicted
+++ resolved
@@ -46,14 +46,10 @@
       if [ -z "$DOCKER_TAG" ]; then
         source $HOME/miniconda2/bin/activate condaenv
         conda install --yes python=$TRAVIS_PYTHON_VERSION numpy scipy matplotlib nose pandas sympy pyparsing dask dill
-<<<<<<< HEAD
         conda install --yes xarray gcc cython cyipopt
-=======
-        conda install --yes xarray gcc cython
         # install (for py34) and remove gmpy2 for Mac builds
         conda install --yes gmpy2
         conda remove --force gmpy2 --yes
->>>>>>> b1baf943
         pip install -e .
       fi
  
