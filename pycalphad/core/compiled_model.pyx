# cython: profile=True
import numpy as np
cimport numpy as np
cimport cython
from pycalphad.core.cymem cimport Pool
from libc.math cimport log
from sympy import Symbol
from tinydb import where
from collections import OrderedDict
from pycalphad.core.rksum import RedlichKisterSum
from pycalphad.core.sympydiff_utils import build_functions
from pycalphad.core.constants import BIGNUM
import pycalphad.variables as v
from pycalphad import Model
from pycalphad.model import DofError
from cpython cimport PY_VERSION_HEX, PyCapsule_CheckExact, PyCapsule_GetPointer
from pickle import PicklingError


cdef double MAX_ENERGY = BIGNUM

@cython.boundscheck(False)
@cython.wraparound(False)
cdef inline double _sum(double[:] arr) nogil:
    cdef double result = 0
    cdef int idx
    for idx in range(arr.shape[0]):
        result += arr[idx]
    return result

@cython.boundscheck(False)
@cython.wraparound(False)
cdef inline int _intsum(int[:] arr) nogil:
    cdef int result = 0
    cdef int idx
    for idx in range(arr.shape[0]):
        result += arr[idx]
    return result

# From https://gist.github.com/pv/5437087
<<<<<<< HEAD
cdef void* f2py_pointer(obj):
=======
cdef void* cython_pointer(obj):
>>>>>>> fcd2c9a2
    if (PyCapsule_CheckExact(obj)):
        return PyCapsule_GetPointer(obj, NULL)
    raise ValueError("Not an object containing a void ptr")

# Forward declaration necessary for some self-referencing below
cdef public class CompiledModel(object)[type CompiledModelType, object CompiledModelObject]

cdef public class CompiledModel(object)[type CompiledModelType, object CompiledModelObject]:
    def __init__(self, dbe, comps, phase_name, parameters=None, _debug=False):
        self.mem = Pool()
        possible_comps = set([x.upper() for x in comps])
        comps = sorted(comps, key=str)
        phase = dbe.phases[phase_name]
        self.phase_name = <unicode>phase_name
        self.constituents = []
        self.components = set()
        # Verify that this phase is still possible to build
        for sublattice in phase.constituents:
            if len(set(sublattice).intersection(possible_comps)) == 0:
                # None of the components in a sublattice are active
                # We cannot build a model of this phase
                raise DofError(
                    '{0}: Sublattice {1} of {2} has no components in {3}' \
                    .format(phase_name, sublattice,
                            phase.constituents,
                            self.components))
            self.components |= set(sublattice).intersection(possible_comps)
            self.constituents.append(sorted(set(sublattice).intersection(self.components)))
        self.components = sorted(self.components, key=str)
        self.variables = []
        for idx, sublattice in enumerate(self.constituents):
            for comp in sublattice:
                self.variables.append(v.Y(phase_name, idx, comp))
        parameters = parameters if parameters is not None else {}
        self._debug = _debug
        if _debug:
            debugmodel = Model(dbe, comps, phase_name, parameters)
            out = debugmodel.energy
            if isinstance(parameters, dict):
                parameters = OrderedDict(sorted(parameters.items(), key=str))
            param_symbols = tuple(parameters.keys())
            undefs = list(out.atoms(Symbol) - out.atoms(v.StateVariable) - set(param_symbols))
            for undef in undefs:
                out = out.xreplace({undef: float(0)})
            _debugobj, _debuggrad, _debughess = build_functions(out, tuple([v.P, v.T] + self.variables),
                                                                parameters=param_symbols)
            # Trigger lazy computation
            if _debugobj is not None:
                _debugobj.kernel
<<<<<<< HEAD
                self._debugobj = <func_t*> f2py_pointer(_debugobj._cpointer)
            if _debuggrad is not None:
                _debuggrad.kernel
                self._debuggrad = <func_novec_t*> f2py_pointer(_debuggrad._cpointer)
            if _debughess is not None:
                _debughess.kernel
                self._debughess = <func_novec_t*> f2py_pointer(_debughess._cpointer)
=======
                self._debugobj = <func_t*> cython_pointer(_debugobj._cpointer)
            if _debuggrad is not None:
                _debuggrad.kernel
                self._debuggrad = <func_novec_t*> cython_pointer(_debuggrad._cpointer)
            if _debughess is not None:
                _debughess.kernel
                self._debughess = <func_novec_t*> cython_pointer(_debughess._cpointer)
>>>>>>> fcd2c9a2

        self.site_ratios = np.array([float(x) for x in phase.sublattices])
        self.sublattice_dof = np.array([len(c) for c in self.constituents], dtype=np.int32)
        self.phase_dof = sum(self.sublattice_dof)
        # In the future, this should be bigger than num_sites.shape[0] to allow for multiple species
        # of the same type in the same sublattice for, e.g., same species with different charges
        self.composition_matrices = np.full((len(comps), len(self.site_ratios), 2), -1.)
        if 'VA' in comps:
            self.vacancy_index = comps.index('VA')
        else:
            self.vacancy_index = -1
        var_idx = 0
        for variable in self.variables:
            if not isinstance(variable, v.SiteFraction):
                continue
            subl_index = variable.sublattice_index
            species = variable.species
            comp_index = comps.index(species)
            self.composition_matrices[comp_index, subl_index, 0] = self.site_ratios[subl_index]
            self.composition_matrices[comp_index, subl_index, 1] = var_idx
            var_idx += 1
        pure_param_query = (
            (where('phase_name') == phase_name) & \
            (where('parameter_order') == 0) & \
            (where('parameter_type') == "G") & \
            (where('constituent_array').test(self._purity_test))
        )
        excess_param_query = (
            (where('phase_name') == phase_name) & \
            ((where('parameter_type') == 'G') |
             (where('parameter_type') == 'L')) & \
            (where('constituent_array').test(self._interaction_test))
        )
        bm_param_query = (
            (where('phase_name') == phase_name) & \
            (where('parameter_type') == 'BMAGN') & \
            (where('constituent_array').test(self._array_validity))
        )
        tc_param_query = (
            (where('phase_name') == phase_name) & \
            (where('parameter_type') == 'TC') & \
            (where('constituent_array').test(self._array_validity))
        )
        all_symbols = dbe.symbols.copy()
        # Convert string symbol names to sympy Symbol objects
        # This makes xreplace work with the symbols dict
        all_symbols = dict([(Symbol(s), val) for s, val in all_symbols.items()])
        for param in parameters.keys():
            all_symbols.pop(param, None)
        pure_rksum = RedlichKisterSum(comps, dbe.phases[phase_name], dbe.search, pure_param_query, list(parameters.keys()), all_symbols)
        excess_rksum = RedlichKisterSum(comps, dbe.phases[phase_name], dbe.search, excess_param_query, list(parameters.keys()), all_symbols)
        tc_rksum = RedlichKisterSum(comps, dbe.phases[phase_name], dbe.search, tc_param_query, list(parameters.keys()), all_symbols)
        bm_rksum = RedlichKisterSum(comps, dbe.phases[phase_name], dbe.search, bm_param_query, list(parameters.keys()), all_symbols)
        self.pure_coef_matrix = pure_rksum.output_matrix
        self.pure_coef_symbol_matrix = pure_rksum.symbol_matrix
        self.excess_coef_matrix = excess_rksum.output_matrix
        self.excess_coef_symbol_matrix = excess_rksum.symbol_matrix
        self.bm_coef_matrix = bm_rksum.output_matrix
        self.bm_coef_symbol_matrix = bm_rksum.symbol_matrix
        self.tc_coef_matrix = tc_rksum.output_matrix
        self.tc_coef_symbol_matrix = tc_rksum.symbol_matrix
        self.ihj_magnetic_structure_factor = dbe.phases[phase_name].model_hints.get('ihj_magnetic_structure_factor', -1)
        self.afm_factor = dbe.phases[phase_name].model_hints.get('ihj_magnetic_afm_factor', 0)
        ordered_phase_name = phase.model_hints.get('ordered_phase', None)
        disordered_phase_name = phase.model_hints.get('disordered_phase', None)
        if (ordered_phase_name == phase_name) and (ordered_phase_name != disordered_phase_name):
            disordered_model = CompiledModel(dbe, comps, disordered_phase_name, parameters=parameters)
            self.ordered = True
            self.disordered_sublattice_dof = disordered_model.sublattice_dof
            self.disordered_phase_dof = sum(self.disordered_sublattice_dof)
            self.disordered_site_ratios = disordered_model.site_ratios
            # In the future, this should be bigger than num_sites.shape[0] to allow for multiple species
            # of the same type in the same sublattice for, e.g., same species with different charges
            self.disordered_composition_matrices = np.full((len(comps), self.disordered_site_ratios.shape[0], 2), -1.)
            var_idx = 0
            for variable in disordered_model.variables:
                if not isinstance(variable, v.SiteFraction):
                    continue
                subl_index = variable.sublattice_index
                species = variable.species
                comp_index = comps.index(species)
                self.disordered_composition_matrices[comp_index, subl_index, 0] = self.disordered_site_ratios[subl_index]
                self.disordered_composition_matrices[comp_index, subl_index, 1] = var_idx
                var_idx += 1
            self.disordered_pure_coef_matrix = disordered_model.pure_coef_matrix
            self.disordered_pure_coef_symbol_matrix = disordered_model.pure_coef_symbol_matrix
            self.disordered_excess_coef_matrix = disordered_model.excess_coef_matrix
            self.disordered_excess_coef_symbol_matrix = disordered_model.excess_coef_symbol_matrix
            self.disordered_bm_coef_matrix = disordered_model.bm_coef_matrix
            self.disordered_bm_coef_symbol_matrix = disordered_model.bm_coef_symbol_matrix
            self.disordered_tc_coef_matrix = disordered_model.tc_coef_matrix
            self.disordered_tc_coef_symbol_matrix = disordered_model.tc_coef_symbol_matrix
            self.disordered_ihj_magnetic_structure_factor = disordered_model.ihj_magnetic_structure_factor
            self.disordered_afm_factor = disordered_model.afm_factor
        else:
            self.ordered = False
            self.disordered_sublattice_dof = np.array([], dtype=np.int32)
            self.disordered_phase_dof = 0
            self.disordered_site_ratios = np.array([])
            self.disordered_composition_matrices = np.ascontiguousarray(np.atleast_3d([]))
            self.disordered_pure_coef_matrix = np.atleast_2d([])
            self.disordered_pure_coef_symbol_matrix = np.atleast_2d([])
            self.disordered_excess_coef_matrix = np.atleast_2d([])
            self.disordered_excess_coef_symbol_matrix = np.atleast_2d([])
            self.disordered_bm_coef_matrix = np.atleast_2d([])
            self.disordered_bm_coef_symbol_matrix = np.atleast_2d([])
            self.disordered_tc_coef_matrix = np.atleast_2d([])
            self.disordered_tc_coef_symbol_matrix = np.atleast_2d([])
            self.disordered_ihj_magnetic_structure_factor = 0
            self.disordered_afm_factor = 0

    def __reduce__(self):
        if self._debug:
            raise PicklingError('Cannot pickle CompiledModel in debug mode')
        return (_rebuild_compiledmodel, (self.constituents, self.variables, self.components,
                                         np.asarray(self.sublattice_dof), self.phase_dof,
                                         np.asarray(self.composition_matrices),
                                         np.asarray(self.site_ratios), np.asarray(self.vacancy_index),
                                         np.asarray(self.pure_coef_matrix), np.asarray(self.pure_coef_symbol_matrix),
                                         np.asarray(self.excess_coef_matrix), np.asarray(self.excess_coef_symbol_matrix),
                                         np.asarray(self.bm_coef_matrix), np.asarray(self.bm_coef_symbol_matrix),
                                         np.asarray(self.tc_coef_matrix), np.asarray(self.tc_coef_symbol_matrix),
                                         self.ihj_magnetic_structure_factor, self.afm_factor,
                                         np.asarray(self.disordered_sublattice_dof),
                                         self.disordered_phase_dof,
                                         np.asarray(self.disordered_composition_matrices),
                                         np.asarray(self.disordered_site_ratios),
                                         np.asarray(self.disordered_pure_coef_matrix),
                                         np.asarray(self.disordered_pure_coef_symbol_matrix),
                                         np.asarray(self.disordered_excess_coef_matrix),
                                         np.asarray(self.disordered_excess_coef_symbol_matrix),
                                         np.asarray(self.disordered_bm_coef_matrix),
                                         np.asarray(self.disordered_bm_coef_symbol_matrix),
                                         np.asarray(self.disordered_tc_coef_matrix),
                                         np.asarray(self.disordered_tc_coef_symbol_matrix),
                                         self.disordered_ihj_magnetic_structure_factor,
                                         self.disordered_afm_factor, self.ordered, self._debug))

    def _purity_test(self, constituent_array):
        """
        Check if constituent array only has one species in its array
        This species must also be an active species
        """
        for sublattice in constituent_array:
            if len(sublattice) != 1:
                return False
            if (sublattice[0] not in self.components) and \
                (sublattice[0] != '*'):
                return False
        return True

    def _array_validity(self, constituent_array):
        """
        Check that the current array contains only active species.
        """
        for sublattice in constituent_array:
            valid = set(sublattice).issubset(self.components) \
                or sublattice[0] == '*'
            if not valid:
                return False
        return True

    def _interaction_test(self, constituent_array):
        """
        Check if constituent array has more than one active species in
        its array for at least one sublattice.
        """
        result = False
        for sublattice in constituent_array:
            # check if all elements involved are also active
            valid = set(sublattice).issubset(self.components) \
                or sublattice[0] == '*'
            if len(sublattice) > 1 and valid:
                result = True
            if not valid:
                result = False
                break
        return result

    @cython.boundscheck(False)
    cdef double _eval_rk_matrix(self, double[:,:] coef_mat, double[:,:] symbol_mat,
                                double *eval_row, double[:] parameters) nogil:
        cdef double result = 0
        cdef double prod_result
        cdef int row_idx1 = 0
        cdef int row_idx2 = 0
        cdef int col_idx = 0
        if coef_mat.shape[1] > 0:
            for row_idx1 in range(coef_mat.shape[0]):
                if (eval_row[1] >= coef_mat[row_idx1, 0]) and (eval_row[1] < coef_mat[row_idx1, 1]):
                    prod_result = coef_mat[row_idx1, coef_mat.shape[1]-2] * coef_mat[row_idx1, coef_mat.shape[1]-1]
                    for col_idx in range(coef_mat.shape[1]-4):
                        prod_result = prod_result * (eval_row[col_idx] ** coef_mat[row_idx1, 2+col_idx])
                    result += prod_result
        if symbol_mat.shape[1] > 0:
            for row_idx2 in range(symbol_mat.shape[0]):
                if (eval_row[1] >= symbol_mat[row_idx2, 0]) and (eval_row[1] < symbol_mat[row_idx2, 1]):
                    prod_result = symbol_mat[row_idx2, symbol_mat.shape[1]-2] * parameters[<int>symbol_mat[row_idx2, symbol_mat.shape[1]-1]]
                    for col_idx in range(symbol_mat.shape[1]-4):
                        prod_result = prod_result * (eval_row[col_idx] ** symbol_mat[row_idx2, 2+col_idx])
                    result += prod_result
        return result

    @cython.boundscheck(False)
    cdef void _eval_rk_matrix_gradient(self, double *out, double[:,:] coef_mat, double[:,:] symbol_mat,
                                       double *eval_row, double[:] parameters) nogil:
        cdef double result = 0
        cdef double prod_result
        cdef int row_idx1 = 0
        cdef int row_idx2 = 0
        cdef int col_idx = 0
        cdef int dof_idx
        # eval_row order: P,T,ln(P),ln(T),y...
        # dof order: P,T,y...
        # coef_mat order: low_temp,high_temp,P,T,ln(P),ln(T),y...,constant_term,parameter_value
        for dof_idx in range(coef_mat.shape[1]-6):
            if coef_mat.shape[1] > 0:
                for row_idx1 in range(coef_mat.shape[0]):
                    if (eval_row[1] >= coef_mat[row_idx1, 0]) and (eval_row[1] < coef_mat[row_idx1, 1]):
                        if dof_idx < 2:
                            # special handling for state variables since they also can have a ln term
                            if (coef_mat[row_idx1, 2+dof_idx] != 0) or (coef_mat[row_idx1, 4+dof_idx] != 0):
                                prod_result = coef_mat[row_idx1, coef_mat.shape[1]-2] * coef_mat[row_idx1, coef_mat.shape[1]-1]
                                prod_result *= eval_row[dof_idx] ** (coef_mat[row_idx1, 2+dof_idx] - 1)
                                prod_result *= eval_row[2+dof_idx] ** (coef_mat[row_idx1, 4+dof_idx] - 1)
                                prod_result *= coef_mat[row_idx1, 2+dof_idx] * eval_row[2+dof_idx] + coef_mat[row_idx1, 4+dof_idx]
                                for col_idx in range(4, coef_mat.shape[1]-4):
                                        prod_result *= (eval_row[col_idx] ** coef_mat[row_idx1, 2+col_idx])
                                out[dof_idx] += prod_result
                        else:
                            if coef_mat[row_idx1, 4+dof_idx] != 0:
                                prod_result = coef_mat[row_idx1, coef_mat.shape[1]-2] * coef_mat[row_idx1, coef_mat.shape[1]-1]
                                for col_idx in range(coef_mat.shape[1]-4):
                                    if col_idx == 2+dof_idx:
                                        prod_result *= (coef_mat[row_idx1, 2+col_idx] * eval_row[col_idx] ** (coef_mat[row_idx1, 2+col_idx] - 1))
                                    else:
                                        prod_result *= (eval_row[col_idx] ** coef_mat[row_idx1, 2+col_idx])
                                out[dof_idx] += prod_result
            if symbol_mat.shape[1] > 0:
                for row_idx2 in range(symbol_mat.shape[0]):
                    if (eval_row[1] >= symbol_mat[row_idx2, 0]) and (eval_row[1] < symbol_mat[row_idx2, 1]):
                        if dof_idx < 2:
                            # special handling for state variables since they also can have a ln term
                            if (symbol_mat[row_idx2, 2+dof_idx] != 0) or (symbol_mat[row_idx2, 4+dof_idx] != 0):
                                prod_result = symbol_mat[row_idx2, symbol_mat.shape[1]-2] * parameters[<int>symbol_mat[row_idx2, symbol_mat.shape[1]-1]]
                                prod_result *= eval_row[dof_idx] ** (symbol_mat[row_idx2, 2+dof_idx] - 1)
                                prod_result *= eval_row[2+dof_idx] ** (symbol_mat[row_idx2, 4+dof_idx] - 1)
                                prod_result *= symbol_mat[row_idx2, 2+dof_idx] * eval_row[2+dof_idx] + symbol_mat[row_idx2, 4+dof_idx]
                                for col_idx in range(4, symbol_mat.shape[1]-4):
                                        prod_result *= (eval_row[col_idx] ** symbol_mat[row_idx2, 2+col_idx])
                                out[dof_idx] += prod_result
                        else:
                            if symbol_mat[row_idx2, 4+dof_idx] != 0:
                                prod_result = symbol_mat[row_idx2, symbol_mat.shape[1]-2] * parameters[<int>symbol_mat[row_idx2, symbol_mat.shape[1]-1]]
                                for col_idx in range(symbol_mat.shape[1]-4):
                                    if col_idx == 2+dof_idx:
                                        prod_result *= (symbol_mat[row_idx2, 2+col_idx] * eval_row[col_idx] ** (symbol_mat[row_idx2, 2+col_idx] - 1))
                                    else:
                                        prod_result *= (eval_row[col_idx] ** symbol_mat[row_idx2, 2+col_idx])
                                out[dof_idx] += prod_result

    @cython.boundscheck(False)
    @cython.wraparound(False)
    cpdef void _eval_energy(self, double[::1] out, double[:,:] dof, double[:] parameters, double sign):
        cdef int num_pts = dof.shape[0]
        cdef int eval_row_len = 4+self.phase_dof
        # This 2-D array will be C-ordered
        cdef double *eval_row = <double*>self.mem.alloc(num_pts*eval_row_len, sizeof(double))
        cdef double *mass_normalization_factor = <double*>self.mem.alloc(num_pts, sizeof(double))
        cdef double *curie_temp = <double*>self.mem.alloc(num_pts, sizeof(double))
        cdef double *tau = <double*>self.mem.alloc(num_pts, sizeof(double))
        cdef double *bmagn = <double*>self.mem.alloc(num_pts, sizeof(double))
        cdef double *res_tau = <double*>self.mem.alloc(num_pts, sizeof(double))
        cdef double p = self.ihj_magnetic_structure_factor
        cdef double A = 518./1125 + (11692./15975)*(1./p - 1.)
        cdef double *out_energy = <double*>self.mem.alloc(num_pts, sizeof(double))
        cdef int *prev_idx = <int*>self.mem.alloc(num_pts, sizeof(int))
        cdef int dof_idx, out_idx, eval_idx
        for out_idx in range(out.shape[0]):
            out_energy[out_idx] = 0
            mass_normalization_factor[out_idx] = 0
            eval_row[eval_row_len*out_idx + 0] = dof[out_idx, 0]
            eval_row[eval_row_len*out_idx + 1] = dof[out_idx, 1]
            eval_row[eval_row_len*out_idx + 2] = log(dof[out_idx, 0])
            eval_row[eval_row_len*out_idx + 3] = log(dof[out_idx, 1])
            for eval_idx in range(self.phase_dof):
                eval_row[eval_row_len*out_idx + 4+eval_idx] = dof[out_idx, 2+eval_idx]
            # Ideal mixing
            prev_idx[out_idx] = 0
            for entry_idx in range(self.site_ratios.shape[0]):
                for dof_idx in range(prev_idx[out_idx], prev_idx[out_idx]+self.sublattice_dof[entry_idx]):
                    if dof[out_idx, 2+dof_idx] > 1e-16:
                        out_energy[out_idx] += 8.3145 * dof[out_idx, 1] * self.site_ratios[entry_idx] * dof[out_idx, 2+dof_idx] * log(dof[out_idx, 2+dof_idx])
                prev_idx[out_idx] += self.sublattice_dof[entry_idx]

            # End-member contribution
            out_energy[out_idx] += self._eval_rk_matrix(self.pure_coef_matrix, self.pure_coef_symbol_matrix,
                                                        eval_row+eval_row_len*out_idx, parameters)
            # Interaction contribution
            out_energy[out_idx] += self._eval_rk_matrix(self.excess_coef_matrix, self.excess_coef_symbol_matrix,
                                                        eval_row+eval_row_len*out_idx, parameters)
            # Magnetic contribution
            curie_temp[out_idx] = self._eval_rk_matrix(self.tc_coef_matrix, self.tc_coef_symbol_matrix,
                                                       eval_row+eval_row_len*out_idx, parameters)
            bmagn[out_idx] = self._eval_rk_matrix(self.bm_coef_matrix, self.bm_coef_symbol_matrix,
                                                  eval_row+eval_row_len*out_idx, parameters)
            if (curie_temp[out_idx] != 0) and (bmagn[out_idx] != 0) and (self.ihj_magnetic_structure_factor > 0) and (self.afm_factor != 0):
                if bmagn[out_idx] < 0:
                    bmagn[out_idx] /= self.afm_factor
                if curie_temp[out_idx] < 0:
                    curie_temp[out_idx] /= self.afm_factor
                if curie_temp[out_idx] > 1e-6:
                    tau[out_idx] = dof[out_idx, 1] / curie_temp[out_idx]
                    # factor when tau < 1
                    if tau[out_idx] < 1:
                        res_tau[out_idx] = 1 - (1./A) * ((79./(140*p))*(tau[out_idx]**(-1)) + (474./497)*(1./p - 1) \
                            * ((tau[out_idx]**3)/6 + (tau[out_idx]**9)/135 + (tau[out_idx]**15)/600)
                                          )
                    else:
                        # factor when tau >= 1
                        res_tau[out_idx] = -(1/A) * ((tau[out_idx]**-5)/10 + (tau[out_idx]**-15)/315. + (tau[out_idx]**-25)/1500.)
                    out_energy[out_idx] += 8.3145 * dof[out_idx, 1] * log(bmagn[out_idx]+1) * res_tau[out_idx]
            for subl_idx in range(self.site_ratios.shape[0]):
                if (self.vacancy_index > -1) and self.composition_matrices[self.vacancy_index, subl_idx, 1] > -1:
                    mass_normalization_factor[out_idx] += self.site_ratios[subl_idx] * (1-dof[out_idx, 2+<int>self.composition_matrices[self.vacancy_index, subl_idx, 1]])
                else:
                    mass_normalization_factor[out_idx] += self.site_ratios[subl_idx]
            if mass_normalization_factor[out_idx] <= 1e-6:
                out_energy[out_idx] = MAX_ENERGY
            else:
                out_energy[out_idx] /= mass_normalization_factor[out_idx]
            out[out_idx] = out[out_idx] + sign * out_energy[out_idx]

    @cython.boundscheck(False)
    cdef _eval_disordered_energy(self, double[::1] out, double[:] dof, double[:] parameters, double sign):
        cdef double* eval_row = <double*>self.mem.alloc(4+self.disordered_phase_dof, sizeof(double))
        cdef double mass_normalization_factor = 0
        cdef double curie_temp = 0
        cdef double tau = 0
        cdef double bmagn = 0
        cdef double res_tau = 0
        cdef double p = self.disordered_ihj_magnetic_structure_factor
        cdef double A = 518./1125 + (11692./15975)*(1./p - 1.)
        cdef double out_energy = 0
        cdef int prev_idx = 0
        cdef int dof_idx, eval_idx
        with nogil:
            eval_row[0] = dof[0]
            eval_row[1] = dof[1]
            eval_row[2] = log(dof[0])
            eval_row[3] = log(dof[1])
            for eval_idx in range(self.disordered_phase_dof):
                eval_row[4+eval_idx] = dof[2+eval_idx]
            # Ideal mixing
            prev_idx = 0
            for entry_idx in range(self.disordered_site_ratios.shape[0]):
                for dof_idx in range(prev_idx, prev_idx+self.disordered_sublattice_dof[entry_idx]):
                    if dof[2+dof_idx] > 1e-16:
                        out_energy += 8.3145 * dof[1] * self.disordered_site_ratios[entry_idx] * dof[2+dof_idx] * log(dof[2+dof_idx])
                prev_idx += self.disordered_sublattice_dof[entry_idx]

            # End-member contribution
            out_energy += self._eval_rk_matrix(self.disordered_pure_coef_matrix, self.disordered_pure_coef_symbol_matrix,
                                               eval_row, parameters)
            # Interaction contribution
            out_energy += self._eval_rk_matrix(self.disordered_excess_coef_matrix, self.disordered_excess_coef_symbol_matrix,
                                               eval_row, parameters)
            # Magnetic contribution
            curie_temp = self._eval_rk_matrix(self.disordered_tc_coef_matrix, self.disordered_tc_coef_symbol_matrix,
                                              eval_row, parameters)
            bmagn = self._eval_rk_matrix(self.disordered_bm_coef_matrix, self.disordered_bm_coef_symbol_matrix,
                                         eval_row, parameters)
            if (curie_temp != 0) and (bmagn != 0) and (self.disordered_ihj_magnetic_structure_factor > 0) and (self.disordered_afm_factor != 0):
                if bmagn < 0:
                    bmagn /= self.disordered_afm_factor
                if curie_temp < 0:
                    curie_temp /= self.disordered_afm_factor
                if curie_temp > 1e-6:
                    tau = dof[1] / curie_temp
                    # factor when tau < 1
                    if tau < 1:
                        res_tau = 1 - (1./A) * ((79./(140*p))*(tau**(-1)) + (474./497)*(1./p - 1) \
                            * ((tau**3)/6 + (tau**9)/135 + (tau**15)/600)
                                          )
                    else:
                        # factor when tau >= 1
                        res_tau = -(1/A) * ((tau**-5)/10 + (tau**-15)/315. + (tau**-25)/1500.)
                    out_energy += 8.3145 * dof[1] * log(bmagn+1) * res_tau
            for subl_idx in range(self.disordered_site_ratios.shape[0]):
                if (self.vacancy_index > -1) and self.disordered_composition_matrices[self.vacancy_index, subl_idx, 1] > -1:
                    mass_normalization_factor += self.disordered_site_ratios[subl_idx] * (1-dof[2+<int>self.disordered_composition_matrices[self.vacancy_index, subl_idx, 1]])
                else:
                    mass_normalization_factor += self.disordered_site_ratios[subl_idx]
            if mass_normalization_factor <= 1e-6:
                out_energy = MAX_ENERGY
            else:
                out_energy /= mass_normalization_factor
            out[0] = out[0] + sign * out_energy

    @cython.boundscheck(False)
    @cython.wraparound(False)
    cdef void _compute_disordered_dof(self, double[:,:] disordered_dof, double[:,:] dof) nogil:
        cdef int out_idx, dof_idx, comp_idx, subl_idx, disordered_dof_idx, copy_idx
        cdef int num_comps
        cdef double site_sum
        dof_idx = _intsum(self.sublattice_dof[:self.sublattice_dof.shape[0]-1])
        disordered_dof_idx = _intsum(self.disordered_sublattice_dof[:self.disordered_sublattice_dof.shape[0]-1])
        for out_idx in range(disordered_dof.shape[0]):
            site_sum = 0
            num_comps = 0
            # Disordered phase contribution
            # Assume: Same components in all sublattices, except maybe a pure VA sublattice at the end
            disordered_dof[out_idx, 0] = dof[out_idx, 0]
            disordered_dof[out_idx, 1] = dof[out_idx, 1]
            num_comps = self.sublattice_dof[0]
            # Last sublattice is different from first; probably an interstitial sublattice
            # It should be treated separately
            if self.sublattice_dof[0] != self.sublattice_dof[self.sublattice_dof.shape[0]-1]:
                site_sum = _sum(self.site_ratios[:self.site_ratios.shape[0]-1])
                for subl_idx in range(self.site_ratios.shape[0]-1):
                    for comp_idx in range(self.sublattice_dof[subl_idx]):
                        disordered_dof[out_idx, comp_idx+2] += (self.site_ratios[subl_idx] / site_sum) * dof[out_idx, subl_idx * num_comps + comp_idx + 2]

                # Copy interstitial values directly
                for copy_idx in range(self.disordered_sublattice_dof[self.disordered_sublattice_dof.shape[0]-1]):
                    disordered_dof[out_idx, disordered_dof_idx+2+copy_idx] = dof[out_idx, dof_idx+2+copy_idx]
            else:
                site_sum = _sum(self.site_ratios)
                for subl_idx in range(self.site_ratios.shape[0]):
                    for comp_idx in range(self.sublattice_dof[subl_idx]):
                        disordered_dof[out_idx, subl_idx+2] += (self.site_ratios[subl_idx] / site_sum) * dof[out_idx, subl_idx * num_comps + comp_idx + 2]

    @cython.boundscheck(False)
    @cython.wraparound(False)
    cdef void _compute_ordered_dof(self, double[:,:] ordered_dof, double[:,:] disordered_dof) nogil:
        cdef int dof_idx, out_idx, subl_idx, comp_idx, disordered_dof_idx, copy_idx
        cdef int num_comps = self.sublattice_dof[0]
        dof_idx = _intsum(self.sublattice_dof[:self.sublattice_dof.shape[0]-1])
        disordered_dof_idx = _intsum(self.disordered_sublattice_dof[:self.disordered_sublattice_dof.shape[0]-1])
        for out_idx in range(ordered_dof.shape[0]):
            # Subtract ordered energy at disordered configuration
            ordered_dof[out_idx, 0] = disordered_dof[out_idx, 0]
            ordered_dof[out_idx, 1] = disordered_dof[out_idx, 1]
            if self.sublattice_dof[0] != self.sublattice_dof[self.sublattice_dof.shape[0]-1]:
                for subl_idx in range(self.site_ratios.shape[0]-1):
                    for comp_idx in range(self.sublattice_dof[subl_idx]):
                        ordered_dof[out_idx, subl_idx * num_comps + comp_idx + 2] = disordered_dof[out_idx, comp_idx+2]

                # Copy interstitial values directly
                for copy_idx in range(self.sublattice_dof[self.sublattice_dof.shape[0]-1]):
                    ordered_dof[out_idx, dof_idx+2+copy_idx] = disordered_dof[out_idx, disordered_dof_idx+2+copy_idx]
            else:
                for subl_idx in range(self.site_ratios.shape[0]):
                    for comp_idx in range(self.sublattice_dof[subl_idx]):
                        ordered_dof[out_idx, subl_idx * num_comps + comp_idx + 2] = disordered_dof[out_idx, subl_idx+2]

    cpdef eval_energy(self, double[::1] out, double[:,:] dof, double[:] parameters):
        cdef double *disordered_eval_row = NULL
        cdef np.ndarray[ndim=2, dtype=np.float64_t] disordered_dof
        cdef np.ndarray[ndim=2, dtype=np.float64_t] ordered_dof
        cdef double disordered_mass_normalization_factor = 0
        cdef double disordered_curie_temp = 0
        cdef double tau = 0
        cdef double disordered_bmagn = 0
        cdef double A, p, res_tau
        cdef double disordered_energy = 0
        cdef int prev_idx = 0
        cdef int dof_idx, out_idx, subl_idx, disordered_dof_idx
        self._eval_energy(out, dof, parameters, 1)
        if self.ordered:
            disordered_dof = np.zeros((dof.shape[0], _intsum(self.disordered_sublattice_dof)+2))
            ordered_dof = np.zeros((dof.shape[0], dof.shape[1]))
            self._compute_disordered_dof(disordered_dof, dof)
            self._compute_ordered_dof(ordered_dof, disordered_dof)
            # Subtract ordered energy at disordered configuration
            self._eval_energy(out, ordered_dof, parameters, -1)
            disordered_eval_row = <double*>self.mem.alloc(self.disordered_phase_dof+4, sizeof(double))
            for out_idx in range(out.shape[0]):
                disordered_mass_normalization_factor = 0
                disordered_curie_temp = 0
                disordered_bmagn = 0
                disordered_energy = 0
                # Disordered phase contribution
                # Assume: Same components in all sublattices, except maybe a pure VA sublattice at the end
                disordered_eval_row[0] = disordered_dof[out_idx, 0]
                disordered_eval_row[1] = disordered_dof[out_idx, 1]
                disordered_eval_row[2] = log(disordered_dof[out_idx, 0])
                disordered_eval_row[3] = log(disordered_dof[out_idx, 1])
                for disordered_dof_idx in range(self.disordered_phase_dof):
                    disordered_eval_row[4+disordered_dof_idx] = disordered_dof[out_idx, 2+disordered_dof_idx]
                # Ideal mixing
                prev_idx = 0
                for entry_idx in range(self.disordered_site_ratios.shape[0]):
                    for dof_idx in range(prev_idx, prev_idx+self.disordered_sublattice_dof[entry_idx]):
                        if disordered_dof[out_idx, 2+dof_idx] > 1e-16:
                            disordered_energy += 8.3145 * disordered_dof[out_idx, 1] * self.disordered_site_ratios[entry_idx] * disordered_dof[out_idx, 2+dof_idx] * log(disordered_dof[out_idx, 2+dof_idx])
                    prev_idx += self.disordered_sublattice_dof[entry_idx]
                # End-member contribution
                disordered_energy += self._eval_rk_matrix(self.disordered_pure_coef_matrix,
                                                          self.disordered_pure_coef_symbol_matrix,
                                                          disordered_eval_row, parameters)
                # Interaction contribution
                disordered_energy += self._eval_rk_matrix(self.disordered_excess_coef_matrix,
                                                          self.disordered_excess_coef_symbol_matrix,
                                                          disordered_eval_row, parameters)
                # Magnetic contribution
                disordered_curie_temp += self._eval_rk_matrix(self.disordered_tc_coef_matrix,
                                                              self.disordered_tc_coef_symbol_matrix,
                                                              disordered_eval_row, parameters)
                disordered_bmagn += self._eval_rk_matrix(self.disordered_bm_coef_matrix,
                                                         self.disordered_bm_coef_symbol_matrix,
                                                         disordered_eval_row, parameters)
                if (disordered_curie_temp != 0) and (disordered_bmagn != 0) and (self.disordered_ihj_magnetic_structure_factor > 0) and (self.disordered_afm_factor != 0):
                    if disordered_bmagn < 0:
                        disordered_bmagn /= self.disordered_afm_factor
                    if disordered_curie_temp < 0:
                        disordered_curie_temp /= self.disordered_afm_factor
                    if disordered_curie_temp > 1e-6:
                        tau = dof[out_idx, 1] / disordered_curie_temp
                        # define model parameters
                        p = self.disordered_ihj_magnetic_structure_factor
                        A = 518./1125 + (11692./15975)*(1./p - 1.)
                        # factor when tau < 1
                        if tau < 1:
                            res_tau = 1 - (1./A) * ((79./(140*p))*(tau**(-1)) + (474./497)*(1./p - 1) \
                                * ((tau**3)/6 + (tau**9)/135 + (tau**15)/600)
                                              )
                        else:
                            # factor when tau >= 1
                            res_tau = -(1./A) * ((tau**-5)/10. + (tau**-15)/315. + (tau**-25)/1500.)
                        disordered_energy += 8.3145 * disordered_dof[out_idx, 1] * log(disordered_bmagn+1) * res_tau
                for subl_idx in range(self.disordered_site_ratios.shape[0]):
                    if (self.vacancy_index > -1) and self.disordered_composition_matrices[self.vacancy_index, subl_idx, 1] > -1:
                        disordered_mass_normalization_factor += self.disordered_site_ratios[subl_idx] * (1-disordered_dof[out_idx, 2+<int>self.disordered_composition_matrices[self.vacancy_index, subl_idx, 1]])
                    else:
                        disordered_mass_normalization_factor += self.disordered_site_ratios[subl_idx]
                if disordered_mass_normalization_factor <= 1e-6:
                    disordered_energy = MAX_ENERGY
                else:
                    disordered_energy /= disordered_mass_normalization_factor
                out[out_idx] += disordered_energy
        if self._debug:
            debugout = np.zeros_like(out)
            self._debug_energy(debugout, np.ascontiguousarray(dof), np.ascontiguousarray(parameters))
            np.testing.assert_allclose(out,debugout)

    cdef _debug_energy(self, double[::1] debugout, double[:,::1] dof, double[::1] parameters):
        if parameters.shape[0] == 0:
            self._debugobj(&debugout[0], &dof[0,0], NULL, debugout.shape[0])
        else:
            self._debugobj(&debugout[0], &dof[0,0], &parameters[0], debugout.shape[0])

    cdef _debug_energy_gradient(self, double[::1] debugout, double[::1] dof, double[::1] parameters):
        if parameters.shape[0] == 0:
            self._debuggrad(&dof[0], NULL, &debugout[0])
        else:
            self._debuggrad(&dof[0], &parameters[0], &debugout[0])

    @cython.boundscheck(False)
    cpdef _eval_energy_gradient(self, double[::1] out_grad, double[:] dof, double[:] parameters, double sign):
        # This 2-D array will be C-ordered
        cdef double *eval_row = <double*>self.mem.alloc(4+self.phase_dof, sizeof(double))
        cdef double *out = <double*>self.mem.alloc(2+self.phase_dof, sizeof(double))
        cdef double[::1] energy = np.atleast_1d(np.zeros(1))
        cdef double[::1,:] dof_2d_view = <double[:1:1, :dof.shape[0]]>&dof[0]
        cdef double mass_normalization_factor = 0
        cdef double *mass_normalization_vacancy_factor = <double*>self.mem.alloc(self.phase_dof, sizeof(double))
        cdef double curie_temp = 0
        cdef double *curie_temp_prime = <double*>self.mem.alloc(2+self.phase_dof, sizeof(double))
        cdef double tau = 0
        cdef double *tau_prime = <double*>self.mem.alloc(2+self.phase_dof, sizeof(double))
        cdef double bmagn = 0
        cdef double *bmagn_prime = <double*>self.mem.alloc(2+self.phase_dof, sizeof(double))
        cdef double g_func = 0
        cdef double g_func_prime = 0
        cdef double p
        cdef double A
        cdef int prev_idx = 0
        cdef int dof_idx, eval_idx
        eval_row[0] = dof[0]
        eval_row[1] = dof[1]
        eval_row[2] = log(dof[0])
        eval_row[3] = log(dof[1])
        for eval_idx in range(self.phase_dof):
            eval_row[4+eval_idx] = dof[2+eval_idx]
        # Ideal mixing
        for entry_idx in range(self.site_ratios.shape[0]):
            for dof_idx in range(prev_idx, prev_idx+self.sublattice_dof[entry_idx]):
                if dof[2+dof_idx] > 1e-16:
                    # wrt P: 0
                    # wrt T
                    out[1] += 8.3145 * self.site_ratios[entry_idx] * dof[2+dof_idx] * log(dof[2+dof_idx])
                # wrt y
                out[2+dof_idx] += 8.3145 * dof[1] * self.site_ratios[entry_idx] * (log(dof[2+dof_idx]) + 1)
            prev_idx += self.sublattice_dof[entry_idx]

        # End-member contribution
        self._eval_rk_matrix_gradient(out, self.pure_coef_matrix, self.pure_coef_symbol_matrix,
                                      eval_row, parameters)
        # Interaction contribution
        self._eval_rk_matrix_gradient(out, self.excess_coef_matrix, self.excess_coef_symbol_matrix,
                                      eval_row, parameters)
        # Magnetic contribution
        curie_temp = self._eval_rk_matrix(self.tc_coef_matrix, self.tc_coef_symbol_matrix,
                                          eval_row, parameters)
        bmagn = self._eval_rk_matrix(self.bm_coef_matrix, self.bm_coef_symbol_matrix,
                                     eval_row, parameters)
        if (curie_temp != 0) and (bmagn != 0) and (self.ihj_magnetic_structure_factor > 0) and (self.afm_factor != 0):
            p = self.ihj_magnetic_structure_factor
            A = 518./1125 + (11692./15975)*(1./p - 1.)
            self._eval_rk_matrix_gradient(curie_temp_prime, self.tc_coef_matrix, self.tc_coef_symbol_matrix,
                              eval_row, parameters)
            self._eval_rk_matrix_gradient(bmagn_prime, self.bm_coef_matrix, self.bm_coef_symbol_matrix,
                              eval_row, parameters)
            if bmagn < 0:
                bmagn /= self.afm_factor
                for dof_idx in range(dof.shape[0]):
                    bmagn_prime[dof_idx] /= self.afm_factor
            if curie_temp < 0:
                curie_temp /= self.afm_factor
                for dof_idx in range(dof.shape[0]):
                    curie_temp_prime[dof_idx] /= self.afm_factor
            if curie_temp > 1e-6:
                tau = dof[1] / curie_temp
                for dof_idx in range(dof.shape[0]):
                    if dof_idx == 1:
                        # wrt T
                        tau_prime[1] = (curie_temp - dof[1]*curie_temp_prime[1])/(curie_temp**2)
                    else:
                        tau_prime[dof_idx] = -dof[1] * curie_temp_prime[dof_idx]/(curie_temp**2)
                # factor when tau < 1
                if tau < 1:
                    g_func = 1 - (1./A) * ((79./(140*p))*(tau**(-1)) + (474./497)*(1./p - 1) \
                        * ((tau**3)/6 + (tau**9)/135 + (tau**15)/600)
                                      )
                    g_func_prime = (1./A)*((79./(140*p)) / (tau**2) - (474./497)*(1./p - 1)*(tau**2 / 2 \
                        + tau**14 / 40 + tau**8 / 15))
                else:
                    # factor when tau >= 1
                    g_func = -(1./A) * ((tau**-5)/10 + (tau**-15)/315. + (tau**-25)/1500.)
                    g_func_prime = (1./A) * (1./(60*tau**26) + 1./(21*tau**16) + 1./(2*tau**6))
                for dof_idx in range(dof.shape[0]):
                    if dof_idx != 1:
                        out[dof_idx] += 8.3145 * dof[1] * (bmagn_prime[dof_idx] * g_func / (bmagn+1) + \
                                                           log(bmagn+1) * tau_prime[dof_idx] * g_func_prime)
                    else:
                        # wrt T
                        out[dof_idx] += 8.3145 * (((dof[1] * bmagn_prime[dof_idx]) / (bmagn+1) + log(bmagn+1)) * g_func + \
                            dof[1] * log(bmagn+1) * tau_prime[dof_idx] * g_func_prime)

        for subl_idx in range(self.site_ratios.shape[0]):
            if (self.vacancy_index > -1) and self.composition_matrices[self.vacancy_index, subl_idx, 1] > -1:
                mass_normalization_factor += self.site_ratios[subl_idx] * (1-dof[2+<int>self.composition_matrices[self.vacancy_index, subl_idx, 1]])
                mass_normalization_vacancy_factor[<int>self.composition_matrices[self.vacancy_index, subl_idx, 1]] = -self.site_ratios[subl_idx]
                if energy[0] == 0:
                    self.eval_energy(energy, dof_2d_view, parameters)
            else:
                mass_normalization_factor += self.site_ratios[subl_idx]
        if mass_normalization_factor <= 1e-6:
            out[dof_idx] = MAX_ENERGY
        else:
            for dof_idx in range(2+self.phase_dof):
                if (dof_idx > 1) and out[dof_idx] != 0 and mass_normalization_vacancy_factor[dof_idx-2] != 0:
                    # Remember that energy is already equal to the energy divided by the mass normalization factor
                    # That is why one factor of it disappears in the formula
                    out[dof_idx] = (out[dof_idx]/mass_normalization_factor) - (energy[0] * mass_normalization_vacancy_factor[dof_idx-2]) / mass_normalization_factor
                else:
                    out[dof_idx] /= mass_normalization_factor
        for dof_idx in range(2+self.phase_dof):
            out_grad[dof_idx] = out_grad[dof_idx] + sign * out[dof_idx]

    cpdef eval_energy_gradient(self, double[::1] out, double[:] dof, double[:] parameters):
        cdef double *disordered_eval_row = NULL
        cdef np.ndarray[ndim=1, dtype=np.float64_t] disordered_dof
        cdef double *disordered_out = NULL
        cdef np.ndarray[ndim=1, dtype=np.float64_t] ordered_dof
        cdef np.ndarray[ndim=2, dtype=np.float64_t] disordered_dof_2d
        cdef np.ndarray[ndim=2, dtype=np.float64_t] ordered_dof_2d
        cdef double[:] disordered_mass_normalization_vacancy_factor
        cdef double disordered_curie_temp = 0
        cdef double *disordered_curie_temp_prime
        cdef double disordered_tau = 0
        cdef double *disordered_tau_prime
        cdef double disordered_bmagn = 0
        cdef double *disordered_bmagn_prime
        cdef double disordered_g_func = 0
        cdef double disordered_g_func_prime = 0
        cdef double disordered_p
        cdef double disordered_A
        cdef double disordered_mass_normalization_factor = 0
        cdef double[::1] disordered_energy
        cdef int prev_idx = 0
        cdef int dof_idx, out_idx, subl_idx
        self._eval_energy_gradient(out, dof, parameters, 1)
        if self.ordered:
            disordered_dof_2d = np.zeros((1,_intsum(self.disordered_sublattice_dof)+2))
            disordered_out = <double*>self.mem.alloc(2+self.disordered_phase_dof, sizeof(double))
            ordered_dof_2d = np.zeros((1, _intsum(self.sublattice_dof)+2))
            self._compute_disordered_dof(disordered_dof_2d, np.array([dof]))
            disordered_dof = np.ascontiguousarray(disordered_dof_2d[0, :])
            self._compute_ordered_dof(ordered_dof_2d, np.array([disordered_dof]))
            ordered_dof = np.ascontiguousarray(ordered_dof_2d[0, :])
            # Subtract ordered energy gradient at disordered configuration
            self._eval_energy_gradient(out, ordered_dof, parameters, -1)
            # Add disordered energy gradient
            disordered_eval_row = <double*>self.mem.alloc(4+self.disordered_phase_dof, sizeof(double))
            disordered_mass_normalization_factor = 0
            disordered_mass_normalization_vacancy_factor = np.zeros(_intsum(self.disordered_sublattice_dof)+2)
            disordered_curie_temp = 0
            disordered_bmagn = 0
            disordered_energy = np.atleast_1d(np.zeros(1))
            disordered_eval_row[0] = dof[0]
            disordered_eval_row[1] = dof[1]
            disordered_eval_row[2] = log(dof[0])
            disordered_eval_row[3] = log(dof[1])
            for eval_idx in range(self.disordered_phase_dof):
                disordered_eval_row[4+eval_idx] = disordered_dof[2+eval_idx]
            # Ideal mixing
            for entry_idx in range(self.disordered_site_ratios.shape[0]):
                for dof_idx in range(prev_idx, prev_idx+self.disordered_sublattice_dof[entry_idx]):
                    if disordered_dof[2+dof_idx] > 1e-16:
                        # wrt P: 0
                        # wrt T
                        disordered_out[1] += 8.3145 * self.disordered_site_ratios[entry_idx] * disordered_dof[2+dof_idx] * log(disordered_dof[2+dof_idx])
                    # wrt y
                    disordered_out[2+dof_idx] += 8.3145 * disordered_dof[1] * self.disordered_site_ratios[entry_idx] * (log(disordered_dof[2+dof_idx]) + 1)
                prev_idx += self.disordered_sublattice_dof[entry_idx]

            # End-member contribution
            self._eval_rk_matrix_gradient(disordered_out, self.disordered_pure_coef_matrix, self.disordered_pure_coef_symbol_matrix,
                                          disordered_eval_row, parameters)
            # Interaction contribution
            self._eval_rk_matrix_gradient(disordered_out, self.disordered_excess_coef_matrix, self.disordered_excess_coef_symbol_matrix,
                                          disordered_eval_row, parameters)
            # Magnetic contribution
            disordered_curie_temp = self._eval_rk_matrix(self.disordered_tc_coef_matrix, self.disordered_tc_coef_symbol_matrix,
                                                         disordered_eval_row, parameters)
            disordered_bmagn = self._eval_rk_matrix(self.disordered_bm_coef_matrix, self.disordered_bm_coef_symbol_matrix,
                                                    disordered_eval_row, parameters)
            if (disordered_curie_temp != 0) and (disordered_bmagn != 0) and (self.disordered_ihj_magnetic_structure_factor > 0) and (self.disordered_afm_factor != 0):
                disordered_p = self.disordered_ihj_magnetic_structure_factor
                disordered_A = 518./1125 + (11692./15975)*(1./disordered_p - 1.)
                disordered_curie_temp_prime = <double*>self.mem.alloc(2+self.disordered_phase_dof, sizeof(double))
                disordered_bmagn_prime = <double*>self.mem.alloc(2+self.disordered_phase_dof, sizeof(double))
                disordered_tau_prime = <double*>self.mem.alloc(2+self.disordered_phase_dof, sizeof(double))
                self._eval_rk_matrix_gradient(disordered_curie_temp_prime, self.disordered_tc_coef_matrix, self.disordered_tc_coef_symbol_matrix,
                                  disordered_eval_row, parameters)
                self._eval_rk_matrix_gradient(disordered_bmagn_prime, self.disordered_bm_coef_matrix, self.disordered_bm_coef_symbol_matrix,
                                  disordered_eval_row, parameters)
                if disordered_bmagn < 0:
                    disordered_bmagn /= self.disordered_afm_factor
                    for dof_idx in range(disordered_dof.shape[0]):
                        disordered_bmagn_prime[dof_idx] /= self.disordered_afm_factor
                if disordered_curie_temp < 0:
                    disordered_curie_temp /= self.disordered_afm_factor
                    for dof_idx in range(disordered_dof.shape[0]):
                        disordered_curie_temp_prime[dof_idx] /= self.disordered_afm_factor
                if disordered_curie_temp > 1e-6:
                    disordered_tau = disordered_dof[1] / disordered_curie_temp
                    for dof_idx in range(disordered_dof.shape[0]):
                        if dof_idx == 1:
                            # wrt T
                            disordered_tau_prime[1] = (disordered_curie_temp - disordered_dof[1]*disordered_curie_temp_prime[1])/(disordered_curie_temp**2)
                        else:
                            disordered_tau_prime[dof_idx] = -disordered_dof[1] * disordered_curie_temp_prime[dof_idx]/(disordered_curie_temp**2)
                    # factor when disordered_tau < 1
                    if disordered_tau < 1:
                        disordered_g_func = 1 - (1./disordered_A) * ((79./(140*disordered_p))*(disordered_tau**(-1)) + (474./497)*(1./disordered_p - 1) \
                            * ((disordered_tau**3)/6 + (disordered_tau**9)/135 + (disordered_tau**15)/600)
                                          )
                        disordered_g_func_prime = (1./disordered_A)*((79./(140*disordered_p)) / (disordered_tau**2) - (474./497)*(1./disordered_p - 1)*(disordered_tau**2 / 2 \
                            + disordered_tau**14 / 40 + disordered_tau**8 / 15))
                    else:
                        # factor when disordered_tau >= 1
                        disordered_g_func = -(1./disordered_A) * ((disordered_tau**-5)/10 + (disordered_tau**-15)/315. + (disordered_tau**-25)/1500.)
                        disordered_g_func_prime = (1./disordered_A) * (1./(60*disordered_tau**26) + 1./(21*disordered_tau**16) + 1./(2*disordered_tau**6))
                    for dof_idx in range(disordered_dof.shape[0]):
                        if dof_idx != 1:
                            disordered_out[dof_idx] += 8.3145 * disordered_dof[1] * (disordered_bmagn_prime[dof_idx] * disordered_g_func / (disordered_bmagn+1) + \
                                                               log(disordered_bmagn+1) * disordered_tau_prime[dof_idx] * disordered_g_func_prime)
                        else:
                            # wrt T
                            disordered_out[dof_idx] += 8.3145 * (((disordered_dof[1] * disordered_bmagn_prime[dof_idx]) / (disordered_bmagn+1) + log(disordered_bmagn+1)) * disordered_g_func + \
                                disordered_dof[1] * log(disordered_bmagn+1) * disordered_tau_prime[dof_idx] * disordered_g_func_prime)

            for subl_idx in range(self.disordered_site_ratios.shape[0]):
                if (self.vacancy_index > -1) and self.disordered_composition_matrices[self.vacancy_index, subl_idx, 1] > -1:
                    disordered_mass_normalization_factor += self.disordered_site_ratios[subl_idx] * (1-disordered_dof[2+<int>self.disordered_composition_matrices[self.vacancy_index, subl_idx, 1]])
                    disordered_mass_normalization_vacancy_factor[<int>self.disordered_composition_matrices[self.vacancy_index, subl_idx, 1]] = -self.disordered_site_ratios[subl_idx]
                    if disordered_energy[0] == 0:
                        self._eval_disordered_energy(disordered_energy, disordered_dof, parameters, 1)
                else:
                    disordered_mass_normalization_factor += self.disordered_site_ratios[subl_idx]
            if disordered_mass_normalization_factor <= 1e-6:
                disordered_out[dof_idx] = MAX_ENERGY
            else:
                for dof_idx in range(2+self.disordered_phase_dof):
                    if (dof_idx > 1) and disordered_out[dof_idx] != 0 and disordered_mass_normalization_vacancy_factor[dof_idx-2] != 0:
                        # Remember that disordered_energy is already equal to the energy divided by the mass normalization factor
                        # That is why one factor of it disappears in the formula
                        disordered_out[dof_idx] = (disordered_out[dof_idx]/disordered_mass_normalization_factor) - (disordered_energy[0] * disordered_mass_normalization_vacancy_factor[dof_idx-2]) / disordered_mass_normalization_factor
                    else:
                        disordered_out[dof_idx] /= disordered_mass_normalization_factor
            # P,T derivatives can be directly added
            out[0] += disordered_out[0]
            out[1] += disordered_out[1]
            # y derivatives for disordered contribution are computed via the chain rule
            # First case: there is a different last sublattice; probably interstitial
            if self.disordered_sublattice_dof[0] != self.disordered_sublattice_dof[self.disordered_sublattice_dof.shape[0]-1]:
                for disordered_dof_idx in range(2,2+_intsum(self.disordered_sublattice_dof[:self.disordered_sublattice_dof.shape[0]-1])):
                    for subl_idx in range(self.sublattice_dof.shape[0]-1):
                        dof_idx = subl_idx * self.sublattice_dof[0] + disordered_dof_idx
                        out[dof_idx] += (self.site_ratios[subl_idx] / _sum(self.site_ratios[:self.site_ratios.shape[0]-1])) * disordered_out[disordered_dof_idx]
                # last sublattice is handled separately
                for disordered_dof_idx in range(2,2+self.disordered_sublattice_dof[self.disordered_sublattice_dof.shape[0]-1]):
                    dof_idx = (self.sublattice_dof.shape[0]-1) * self.sublattice_dof[0] + disordered_dof_idx
                    out[dof_idx] += disordered_out[_intsum(self.disordered_sublattice_dof[:self.disordered_sublattice_dof.shape[0]-1])+disordered_dof_idx]
            else:
                # Second case: all sublattices have the same degrees of freedom
                for disordered_dof_idx in range(2,2+self.disordered_phase_dof):
                    for subl_idx in range(self.sublattice_dof.shape[0]):
                        dof_idx = subl_idx * self.sublattice_dof[0] + disordered_dof_idx
                        out[dof_idx] += (self.site_ratios[subl_idx] / _sum(self.site_ratios)) * disordered_out[disordered_dof_idx]
        if self._debug:
            debugout = np.zeros_like(out)
            self._debug_energy_gradient(debugout, np.asfortranarray(dof), np.ascontiguousarray(parameters))
            try:
                np.testing.assert_allclose(out,debugout)
            except AssertionError as e:
                print('--')
                print('Gradient mismatch')
                print(e)
                print(np.array(debugout)-np.array(out))
                print('DOF:', np.array(dof))
                print(self.constituents)
                print('--')

<<<<<<< HEAD
    cpdef void eval_energy_hessian(self, double[::1, :] out, double[:] dof, double[:] parameters):
        cdef double[::1] x1,x2
        cdef double[::1] grad1, grad2
        cdef double[::1,:] debugout
=======
    cpdef void eval_energy_hessian(self, double[:, ::1] out, double[:] dof, double[:] parameters):
        cdef double[::1] x1,x2
        cdef double[::1] grad1, grad2
        cdef double[:,::1] debugout
>>>>>>> fcd2c9a2
        cdef double epsilon = 1e-12
        cdef int grad_idx
        cdef int col_idx
        cdef int total_dof = 2 + self.phase_dof
        if self.mem.size > 2**16:
            self.mem = Pool()
        grad1 = np.zeros(total_dof)
        grad2 = np.zeros(total_dof)
        x1 = np.array(dof)
        x2 = np.array(dof)

        for grad_idx in range(total_dof):
            if grad_idx > 1:
                x1[grad_idx] = max(x1[grad_idx] - epsilon, 1e-12)
                x2[grad_idx] = min(x2[grad_idx] + epsilon, 1)
            else:
                x1[grad_idx] = x1[grad_idx] - 1e6 * epsilon
                x2[grad_idx] = x2[grad_idx] + 1e6 * epsilon
            self.eval_energy_gradient(grad1, x1, parameters)
            self.eval_energy_gradient(grad2, x2, parameters)
            for col_idx in range(total_dof):
                out[col_idx,grad_idx] = (grad2[col_idx]-grad1[col_idx])/(x2[grad_idx] - x1[grad_idx])
            x1[grad_idx] = dof[grad_idx]
            x2[grad_idx] = dof[grad_idx]
            grad1[:] = 0
            grad2[:] = 0
        for grad_idx in range(total_dof):
            for col_idx in range(grad_idx, total_dof):
                out[grad_idx,col_idx] = out[col_idx,grad_idx] = (out[grad_idx,col_idx]+out[col_idx,grad_idx])/2
        if self._debug:
<<<<<<< HEAD
            debugout = np.asfortranarray(np.zeros_like(out))
=======
            debugout = np.ascontiguousarray(np.zeros_like(out))
>>>>>>> fcd2c9a2
            if parameters.shape[0] == 0:
                self._debughess(&dof[0], NULL, &debugout[0,0])
            else:
                self._debughess(&dof[0], &parameters[0], &debugout[0,0])
            try:
                np.testing.assert_allclose(out,debugout)
            except AssertionError as e:
                print('--')
                print('Hessian mismatch')
                print(e)
                print(np.array(debugout)-np.array(out))
                print('DOF:', np.array(dof))
                print(self.constituents)
                print('--')

def _rebuild_compiledmodel(constituents, variables, components, sublattice_dof, phase_dof,
                           composition_matrices, site_ratios, vacancy_index,
                           pure_coef_matrix, pure_coef_symbol_matrix, excess_coef_matrix,
                           excess_coef_symbol_matrix, bm_coef_matrix, bm_coef_symbol_matrix,
                           tc_coef_matrix, tc_coef_symbol_matrix, ihj_magnetic_structure_factor,
                           afm_factor, disordered_sublattice_dof, disordered_phase_dof, disordered_composition_matrices,
                           disordered_site_ratios, disordered_pure_coef_matrix, disordered_pure_coef_symbol_matrix,
                           disordered_excess_coef_matrix, disordered_excess_coef_symbol_matrix,
                           disordered_bm_coef_matrix, disordered_bm_coef_symbol_matrix,
                           disordered_tc_coef_matrix, disordered_tc_coef_symbol_matrix,
                           disordered_ihj_magnetic_structure_factor, disordered_afm_factor, ordered, _debug):
    inst = CompiledModel.__new__(CompiledModel)
    (inst.constituents, inst.variables, inst.components, inst.sublattice_dof, inst.phase_dof,
    inst.composition_matrices, inst.site_ratios, inst.vacancy_index,
    inst.pure_coef_matrix, inst.pure_coef_symbol_matrix, inst.excess_coef_matrix,
    inst.excess_coef_symbol_matrix, inst.bm_coef_matrix, inst.bm_coef_symbol_matrix,
    inst.tc_coef_matrix, inst.tc_coef_symbol_matrix, inst.ihj_magnetic_structure_factor,
    inst.afm_factor, inst.disordered_sublattice_dof, inst.disordered_phase_dof, inst.disordered_composition_matrices,
    inst.disordered_site_ratios, inst.disordered_pure_coef_matrix, inst.disordered_pure_coef_symbol_matrix,
    inst.disordered_excess_coef_matrix, inst.disordered_excess_coef_symbol_matrix,
    inst.disordered_bm_coef_matrix, inst.disordered_bm_coef_symbol_matrix,
    inst.disordered_tc_coef_matrix, inst.disordered_tc_coef_symbol_matrix,
    inst.disordered_ihj_magnetic_structure_factor, inst.disordered_afm_factor, inst.ordered,
    inst.mem, inst._debug) = \
    (constituents, variables, components, sublattice_dof, phase_dof,
    composition_matrices, site_ratios, vacancy_index,
    pure_coef_matrix, pure_coef_symbol_matrix, excess_coef_matrix,
    excess_coef_symbol_matrix, bm_coef_matrix, bm_coef_symbol_matrix,
    tc_coef_matrix, tc_coef_symbol_matrix, ihj_magnetic_structure_factor,
    afm_factor, disordered_sublattice_dof, disordered_phase_dof, disordered_composition_matrices,
    disordered_site_ratios, disordered_pure_coef_matrix, disordered_pure_coef_symbol_matrix,
    disordered_excess_coef_matrix, disordered_excess_coef_symbol_matrix,
    disordered_bm_coef_matrix, disordered_bm_coef_symbol_matrix,
    disordered_tc_coef_matrix, disordered_tc_coef_symbol_matrix,
    disordered_ihj_magnetic_structure_factor, disordered_afm_factor, ordered, Pool(), _debug)
    return inst<|MERGE_RESOLUTION|>--- conflicted
+++ resolved
@@ -38,11 +38,7 @@
     return result
 
 # From https://gist.github.com/pv/5437087
-<<<<<<< HEAD
-cdef void* f2py_pointer(obj):
-=======
 cdef void* cython_pointer(obj):
->>>>>>> fcd2c9a2
     if (PyCapsule_CheckExact(obj)):
         return PyCapsule_GetPointer(obj, NULL)
     raise ValueError("Not an object containing a void ptr")
@@ -92,15 +88,6 @@
             # Trigger lazy computation
             if _debugobj is not None:
                 _debugobj.kernel
-<<<<<<< HEAD
-                self._debugobj = <func_t*> f2py_pointer(_debugobj._cpointer)
-            if _debuggrad is not None:
-                _debuggrad.kernel
-                self._debuggrad = <func_novec_t*> f2py_pointer(_debuggrad._cpointer)
-            if _debughess is not None:
-                _debughess.kernel
-                self._debughess = <func_novec_t*> f2py_pointer(_debughess._cpointer)
-=======
                 self._debugobj = <func_t*> cython_pointer(_debugobj._cpointer)
             if _debuggrad is not None:
                 _debuggrad.kernel
@@ -108,7 +95,6 @@
             if _debughess is not None:
                 _debughess.kernel
                 self._debughess = <func_novec_t*> cython_pointer(_debughess._cpointer)
->>>>>>> fcd2c9a2
 
         self.site_ratios = np.array([float(x) for x in phase.sublattices])
         self.sublattice_dof = np.array([len(c) for c in self.constituents], dtype=np.int32)
@@ -946,17 +932,10 @@
                 print(self.constituents)
                 print('--')
 
-<<<<<<< HEAD
-    cpdef void eval_energy_hessian(self, double[::1, :] out, double[:] dof, double[:] parameters):
-        cdef double[::1] x1,x2
-        cdef double[::1] grad1, grad2
-        cdef double[::1,:] debugout
-=======
     cpdef void eval_energy_hessian(self, double[:, ::1] out, double[:] dof, double[:] parameters):
         cdef double[::1] x1,x2
         cdef double[::1] grad1, grad2
         cdef double[:,::1] debugout
->>>>>>> fcd2c9a2
         cdef double epsilon = 1e-12
         cdef int grad_idx
         cdef int col_idx
@@ -987,11 +966,7 @@
             for col_idx in range(grad_idx, total_dof):
                 out[grad_idx,col_idx] = out[col_idx,grad_idx] = (out[grad_idx,col_idx]+out[col_idx,grad_idx])/2
         if self._debug:
-<<<<<<< HEAD
-            debugout = np.asfortranarray(np.zeros_like(out))
-=======
             debugout = np.ascontiguousarray(np.zeros_like(out))
->>>>>>> fcd2c9a2
             if parameters.shape[0] == 0:
                 self._debughess(&dof[0], NULL, &debugout[0,0])
             else:
