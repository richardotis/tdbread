from collections import defaultdict, OrderedDict
import numpy as np
cimport numpy as np
cimport cython
cdef extern from "_isnan.h":
    bint isnan (double) nogil
import scipy.spatial
from pycalphad.core.composition_set cimport CompositionSet
<<<<<<< HEAD
from pycalphad.core.phase_rec cimport PhaseRecord, PhaseRecord_from_cython
=======
from pycalphad.core.phase_rec cimport PhaseRecord, PhaseRecord_from_f2py
>>>>>>> f8a56e73
from pycalphad.core.constants import MIN_SITE_FRACTION, COMP_DIFFERENCE_TOL, BIGNUM
import pycalphad.variables as v

# Maximum residual driving force (J/mol-atom) allowed for convergence
MAX_SOLVE_DRIVING_FORCE = 1e-4
# Maximum number of multi-phase solver iterations
MAX_SOLVE_ITERATIONS = 300
# Minimum energy (J/mol-atom) difference between iterations before stopping solver
MIN_SOLVE_ENERGY_PROGRESS = 1e-3
# Maximum absolute value of a Lagrange multiplier before it's recomputed with an alternative method
MAX_ABS_LAGRANGE_MULTIPLIER = 1e16
INITIAL_OBJECTIVE_WEIGHT = 1


cdef bint remove_degenerate_phases(object composition_sets, bint allow_negative_fractions, bint verbose):
    """
    For each phase pair with composition difference below tolerance,
    eliminate phase with largest index.
    Also remove phases with phase fractions close to zero.
    """
    cdef double[:,:] comp_matrix
    cdef double[:,:] comp_distances
    cdef double phfsum = 0
    cdef object redundant_phases, kept_phase, removed_phases, saved_indices
    cdef int num_phases = len(composition_sets)
    cdef int phase_idx, sidx
    cdef int[:] indices
    cdef CompositionSet compset
    # Group phases into multiple composition sets
    cdef object phase_indices = defaultdict(list)
    for phase_idx in range(num_phases):
        name = <unicode>composition_sets[phase_idx].phase_record.phase_name
        if name == "":
            continue
        phase_indices[name].append(phase_idx)
    # Compute pairwise distances between compositions of like phases
    for name, idxs in phase_indices.items():
        indices = np.array(idxs, dtype=np.int32)
        if indices.shape[0] == 1:
            # Phase is unique
            continue
        # All composition sets should have the same X shape (same number of possible components)
        comp_matrix = np.empty((np.max(indices)+1, composition_sets[0].X.shape[0]))
        # The reason we don't do this based on Y fractions is because
        # of sublattice symmetry. It's very easy to detect a "miscibility gap" which is actually
        # symmetry equivalent, i.e., D([A, B] - [B, A]) > tol, but they are the same configuration.
        for idx in range(indices.shape[0]):
            compset = composition_sets[indices[idx]]
            comp_matrix[indices[idx], :] = compset.X
        comp_distances = scipy.spatial.distance.squareform(scipy.spatial.distance.pdist(comp_matrix, metric='chebyshev'))
        redundant_phases = set()
        redundant_phases |= {indices[0]}
        for i in range(len(indices)):
            for j in range(i, len(indices)):
                if i == j:
                    continue
                if comp_distances[i, j] < COMP_DIFFERENCE_TOL:
                    redundant_phases |= {indices[i], indices[j]}
        redundant_phases = sorted(redundant_phases)
        kept_phase = redundant_phases[0]
        removed_phases = redundant_phases[1:]
        # Their NP values will be added to the kept phase
        # and they will be nulled out
        for redundant in removed_phases:
            composition_sets[kept_phase].NP += composition_sets[redundant].NP
            composition_sets[redundant].NP = np.nan
    for phase_idx in range(num_phases):
        if (composition_sets[phase_idx].NP <= MIN_SITE_FRACTION) and (not allow_negative_fractions):
            composition_sets[phase_idx].NP = np.nan
        elif abs(composition_sets[phase_idx].NP) <= MIN_SITE_FRACTION:
            composition_sets[phase_idx].NP = MIN_SITE_FRACTION


    entries_to_delete = sorted([idx for idx, compset in enumerate(composition_sets) if np.isnan(compset.NP)],
                               reverse=True)
    for idx in entries_to_delete:
        if verbose:
            print('Removing ' + repr(composition_sets[idx]))
        del composition_sets[idx]
    if len(entries_to_delete) > 0:
        return True
    else:
        return False

cdef bint add_new_phases(object composition_sets, object phase_records,
                         object current_grid, np.ndarray[ndim=1, dtype=np.float64_t] chemical_potentials,
                         double minimum_df, bint verbose):
    """
    Attempt to add a new phase with the largest driving force (based on chemical potentials). Candidate phases
    are taken from current_grid and modify the composition_sets object. The function returns a boolean indicating
    whether it modified composition_sets.
    """
    cdef double[:] driving_forces
    cdef int df_idx = 0
    cdef double largest_df = -np.inf
    cdef double[:] df_comp
    cdef unicode df_phase_name
    cdef CompositionSet compset
    cdef bint distinct = False
    driving_forces = (chemical_potentials * current_grid.X.values).sum(axis=-1) - current_grid.GM.values
    for i in range(driving_forces.shape[0]):
        if driving_forces[i] > largest_df:
            largest_df = driving_forces[i]
            df_idx = i
    if largest_df > minimum_df:
        # To add a phase, must not be within COMP_DIFFERENCE_TOL of composition of the same phase of its type
        df_comp = current_grid.X.values[df_idx]
<<<<<<< HEAD
        df_phase_name = <unicode>str(current_grid.Phase.values[df_idx])
=======
        df_phase_name = str(current_grid.Phase.values[df_idx])
>>>>>>> f8a56e73
        for compset in composition_sets:
            if compset.phase_record.phase_name != df_phase_name:
                continue
            distinct = False
            for comp_idx in range(df_comp.shape[0]):
                if abs(df_comp[comp_idx] - compset.X[comp_idx]) > COMP_DIFFERENCE_TOL:
                    distinct = True
            if not distinct:
                if verbose:
                    print('Candidate composition set ' + df_phase_name + ' at ' + str(np.array(df_comp)) + ' is not distinct')
                return False
        # Set all phases to have equal amounts as new phase is added
        for compset in composition_sets:
            compset.NP = 1./(len(composition_sets)+1)
        compset = CompositionSet(phase_records[df_phase_name])
        compset.update(current_grid.Y.values[df_idx, :compset.phase_record.phase_dof], 1./(len(composition_sets)+1),
                       current_grid.coords['P'], current_grid.coords['T'])
        composition_sets.append(compset)
        if verbose:
            print('Adding ' + repr(compset) + ' Driving force: ' + str(largest_df))
        return True
    return False

@cython.boundscheck(False)
@cython.wraparound(False)
def _compute_constraints(object composition_sets, object comps, object cur_conds):
    """
    Compute the constraint vector and constraint Jacobian matrix.
    """
    cdef CompositionSet compset
    cdef int num_sitefrac_bals = sum([compset.phase_record.sublattice_dof.shape[0] for compset in composition_sets])
    cdef int num_mass_bals = len([i for i in cur_conds.keys() if i.startswith('X_')]) + 1
    cdef double indep_sum = sum([float(val) for i, val in cur_conds.items() if i.startswith('X_')])
    cdef double[::1] comp_obj_value = np.atleast_1d(np.zeros(1))
    cdef object dependent_comp = set(comps) - set([i[2:] for i in cur_conds.keys() if i.startswith('X_')]) - {'VA'}
    dependent_comp = list(dependent_comp)[0]
    cdef int num_constraints = num_sitefrac_bals + num_mass_bals
    cdef int num_phases = len(composition_sets)
    cdef int num_vars = sum(compset.phase_record.phase_dof for compset in composition_sets) + num_phases
    cdef double[::1] l_constraints = np.zeros(num_constraints)
    cdef double[:,::1] constraint_jac = np.zeros((num_constraints, num_vars))
    cdef np.ndarray[ndim=3, dtype=np.float64_t] constraint_hess = np.zeros((num_constraints, num_vars, num_vars), order='F')
    cdef int phase_idx, var_offset, constraint_offset, var_idx, iter_idx, grad_idx, \
        hess_idx, comp_idx, idx, sum_idx, active_in_subl, phase_offset
    cdef int vacancy_offset = 0

    # Ordering of constraints by row: sitefrac bal of each phase, then component mass balance
    # Ordering of constraints by column: site fractions of each phase, then phase fractions
    # First: Site fraction balance constraints
    var_idx = 0
    constraint_offset = 0
    for phase_idx in range(num_phases):
        compset = composition_sets[phase_idx]
        phase_offset = 0
        for idx in range(compset.phase_record.sublattice_dof.shape[0]):
            active_in_subl = compset.phase_record.sublattice_dof[idx]
            constraint_jac[constraint_offset + idx,
            var_idx:var_idx + active_in_subl] = 1
            l_constraints[constraint_offset + idx] = -1
            for sum_idx in range(active_in_subl):
                l_constraints[constraint_offset + idx] += compset.dof[2+sum_idx+phase_offset]
            var_idx += active_in_subl
            phase_offset += active_in_subl
        constraint_offset += compset.phase_record.sublattice_dof.shape[0]
    # Second: Mass balance of each component
    for comp_idx, comp in enumerate(comps):
        if comp == 'VA':
            vacancy_offset = 1
            continue
        var_offset = 0
        for phase_idx in range(num_phases):
            compset = composition_sets[phase_idx]
            spidx = num_vars - num_phases + phase_idx
            # current phase frac times the comp_grad
            for grad_idx in range(var_offset, var_offset + compset.phase_record.phase_dof):
                constraint_jac[constraint_offset, grad_idx] = \
                    compset.NP * compset.mass_grad[comp_idx, grad_idx - var_offset]
                constraint_hess[constraint_offset, spidx, grad_idx] = compset.mass_grad[comp_idx, grad_idx - var_offset]
                constraint_hess[constraint_offset, grad_idx, spidx] = compset.mass_grad[comp_idx, grad_idx - var_offset]
                for hess_idx in range(var_offset, var_offset + compset.phase_record.phase_dof):
                    constraint_hess[constraint_offset, grad_idx, hess_idx] = \
                        compset.NP * compset.mass_hess[comp_idx, grad_idx - var_offset, hess_idx - var_offset]
            l_constraints[constraint_offset] += compset.NP * compset.X[comp_idx-vacancy_offset]
            constraint_jac[constraint_offset, spidx] += compset.X[comp_idx-vacancy_offset]
            var_offset += compset.phase_record.phase_dof
        if comp != dependent_comp:
            l_constraints[constraint_offset] -= float(cur_conds['X_' + comp])
        else:
            # TODO: Assuming N=1 (fixed for dependent component)
            l_constraints[constraint_offset] -= (1 - indep_sum)
        constraint_offset += 1
    return np.array(l_constraints), np.array(constraint_jac), constraint_hess

@cython.boundscheck(False)
@cython.wraparound(False)
cdef _build_multiphase_system(object composition_sets, np.ndarray[ndim=1, dtype=np.float64_t] l_constraints,
                              np.ndarray[ndim=2, dtype=np.float64_t] constraint_jac,
                              np.ndarray[ndim=3, dtype=np.float64_t] constraint_hess,
                              np.ndarray[ndim=1, dtype=np.float64_t] l_multipliers):
    cdef CompositionSet compset
    cdef int num_phases = len(composition_sets)
    cdef int num_vars = sum(compset.phase_record.phase_dof for compset in composition_sets) + num_phases
<<<<<<< HEAD
    cdef double[:,::1] l_hessian = np.zeros((num_vars, num_vars))
=======
    cdef double[::1,:] l_hessian = np.zeros((num_vars, num_vars), order='F')
>>>>>>> f8a56e73
    cdef double[::1] gradient_term = np.zeros(num_vars)
    cdef int var_offset = 0
    cdef int phase_idx = 0
    cdef int constraint_idx, dof_x_idx, dof_y_idx, hess_x, hess_y, hess_idx
    cdef double total_obj = 0

    for compset in composition_sets:
        for dof_x_idx in range(compset.phase_record.phase_dof):
            gradient_term[var_offset + dof_x_idx] = \
                compset.NP * compset.grad[2+dof_x_idx]  # Remove P,T grad part
        gradient_term[num_vars - num_phases + phase_idx] = compset.energy
        total_obj += compset.NP * compset.energy

        for dof_x_idx in range(compset.phase_record.phase_dof):
            for dof_y_idx in range(dof_x_idx,compset.phase_record.phase_dof):
                l_hessian[var_offset+dof_x_idx, var_offset+dof_y_idx] = \
                  compset.NP * compset.hess[2+dof_x_idx,2+dof_y_idx]
                l_hessian[var_offset+dof_y_idx, var_offset+dof_x_idx] = \
                  l_hessian[var_offset+dof_x_idx, var_offset+dof_y_idx]
            # Phase fraction / site fraction cross derivative
            l_hessian[num_vars - num_phases + phase_idx, var_offset + dof_x_idx] = \
                 compset.grad[2+dof_x_idx] # Remove P,T grad part
            l_hessian[var_offset + dof_x_idx, num_vars - num_phases + phase_idx] = compset.grad[2+dof_x_idx]
        var_offset += compset.phase_record.phase_dof
        phase_idx += 1
    l_hessian -= np.einsum('i,ijk->jk', l_multipliers, constraint_hess, order='F')
    return np.asarray(total_obj), np.asarray(l_hessian), np.asarray(gradient_term)

def _solve_eq_at_conditions(comps, properties, phase_records, grid, conds_keys, verbose):
    """
    Compute equilibrium for the given conditions.
    This private function is meant to be called from a worker subprocess.
    For that case, usually only a small slice of the master 'properties' is provided.
    Since that slice will be copied, we also return the modified 'properties'.

    Parameters
    ----------
    comps : list
        Names of components to consider in the calculation.
    properties : Dataset
        Will be modified! Thermodynamic properties and conditions.
    phase_records : dict of PhaseRecord
        Details on phase callables.
    grid : Dataset
        Sample of energy landscape of the system.
    conds_keys : list of str
        List of conditions axes in dimension order.
    verbose : bool
        Print details.

    Returns
    -------
    properties : Dataset
        Modified with equilibrium values.
    """
    cdef double indep_sum
    cdef int num_phases, num_vars, cur_iter, old_phase_length, new_phase_length, var_idx, sfidx, pfidx, m, n
    cdef int vmax_window_size
    cdef int obj_decreases
    cdef bint converged, changed_phases
    cdef double previous_window_average, vmax, minimum_df
    cdef PhaseRecord prn
    cdef CompositionSet compset
<<<<<<< HEAD
    cdef double[:,::1] l_hessian
=======
    cdef double[::1,:] l_hessian
>>>>>>> f8a56e73
    cdef double[::1] gradient_term, mass_buf
    cdef double[::1] vmax_averages
    cdef np.ndarray[ndim=1, dtype=np.float64_t] p_y, l_constraints, step, chemical_potentials
    cdef np.ndarray[ndim=1, dtype=np.float64_t] site_fracs, l_multipliers, phase_fracs
    cdef np.ndarray[ndim=2, dtype=np.float64_t] ymat, zmat, qmat, rmat, constraint_jac

    for key, value in phase_records.items():
        if not isinstance(phase_records[key], PhaseRecord):
            phase_records[key] = PhaseRecord_from_cython(comps, value.variables, np.array(value.num_sites, dtype=np.float),
                                                       value.parameters, value.obj, value.grad, value.hess)
    # Factored out via profiling
    prop_MU_values = properties['MU'].values
    prop_NP_values = properties['NP'].values
    prop_Phase_values = properties['Phase'].values
    prop_X_values = properties['X'].values
    prop_Y_values = properties['Y'].values
    prop_GM_values = properties['GM'].values
    phase_dof_dict = {name: len(set(phase_records[name].variables) - {v.T, v.P})
                      for name in phase_records.keys()}
    it = np.nditer(prop_GM_values, flags=['multi_index'])

    while not it.finished:
        # A lot of this code relies on cur_conds being ordered!
        converged = False
        changed_phases = False
        cur_conds = OrderedDict(zip(conds_keys,
                                    [np.asarray(properties['GM'].coords[b][a], dtype=np.float)
                                     for a, b in zip(it.multi_index, conds_keys)]))
        if len(cur_conds) == 0:
            cur_conds = properties['GM'].coords
        current_grid = grid.sel(P=cur_conds['P'], T=cur_conds['T'])
        # sum of independently specified components
        indep_sum = np.sum([float(val) for i, val in cur_conds.items() if i.startswith('X_')])
        if indep_sum > 1:
            # Sum of independent component mole fractions greater than one
            # Skip this condition set
            # We silently allow this to make 2-D composition mapping easier
            prop_MU_values[it.multi_index] = np.nan
            prop_NP_values[it.multi_index + np.index_exp[:]] = np.nan
            prop_Phase_values[it.multi_index + np.index_exp[:]] = ''
            prop_X_values[it.multi_index + np.index_exp[:]] = np.nan
            prop_Y_values[it.multi_index] = np.nan
            prop_GM_values[it.multi_index] = np.nan
            it.iternext()
            continue
        dependent_comp = set(comps) - set([i[2:] for i in cur_conds.keys() if i.startswith('X_')]) - {'VA'}
        if len(dependent_comp) == 1:
            dependent_comp = list(dependent_comp)[0]
        else:
            raise ValueError('Number of dependent components different from one')
        composition_sets = []
        for phase_idx, phase_name in enumerate(prop_Phase_values[it.multi_index]):
            if phase_name == '' or phase_name == '_FAKE_':
                continue
            phrec = phase_records[phase_name]
            sfx = prop_Y_values[it.multi_index + np.index_exp[phase_idx, :phrec.phase_dof]]
            phase_amt = prop_NP_values[it.multi_index + np.index_exp[phase_idx]]
            compset = CompositionSet(phrec)
            compset.update(sfx, phase_amt, cur_conds['P'], cur_conds['T'])
            composition_sets.append(compset)
        chemical_potentials = prop_MU_values[it.multi_index]
        energy = prop_GM_values[it.multi_index]
        alpha = 1
        allow_negative_fractions = False
        for cur_iter in range(MAX_SOLVE_ITERATIONS):
            if cur_iter > 0.8 * MAX_SOLVE_ITERATIONS:
                allow_negative_fractions = False
            if cur_iter > 0 and cur_iter % 5 == 0:
                minimum_df = 0
                changed_phases |= add_new_phases(composition_sets, phase_records, current_grid, chemical_potentials, minimum_df, verbose)
            changed_phases |= remove_degenerate_phases(composition_sets, allow_negative_fractions, verbose)
            num_phases = len(composition_sets)
            total_dof = sum([compset.phase_record.phase_dof for compset in composition_sets])
            if num_phases == 0:
                print('Zero phases are left in the system: {}'.format(cur_conds))
                converged = False
                break
            phase_fracs = np.empty(num_phases)
            for phase_idx in range(num_phases):
                phase_fracs[phase_idx] = composition_sets[phase_idx].NP
            dof_idx = 0
            site_fracs = np.empty(total_dof)
            for phase_idx in range(num_phases):
                site_fracs[dof_idx:dof_idx+composition_sets[phase_idx].phase_record.phase_dof] = composition_sets[phase_idx].dof[2:]
                dof_idx += composition_sets[phase_idx].phase_record.phase_dof

            if (num_phases == 1) and np.all(np.asarray(composition_sets[0].dof[2:]) == 1.):
                # Single phase with zero internal degrees of freedom, can't do any refinement
                # TODO: In the future we may be able to refine other degrees of freedom like temperature
                # Chemical potentials have no meaning for this case
                chemical_potentials[:] = np.nan
                converged = True
                break

            l_constraints, constraint_jac, constraint_hess = _compute_constraints(composition_sets, comps, cur_conds)
            # Reset Lagrange multipliers if active set of phases change
            if cur_iter == 0 or changed_phases or np.any(np.isnan(l_multipliers)):
                l_multipliers = np.zeros(l_constraints.shape[0])
                changed_phases = False
            num_vars = len(site_fracs) + len(composition_sets)
            old_energy = energy
            old_chem_pots = chemical_potentials.copy()
            energy, l_hessian, gradient_term = _build_multiphase_system(composition_sets, l_constraints,
                                                                        constraint_jac, constraint_hess,
                                                                        l_multipliers)
            if np.any(np.isnan(l_hessian)):
                print('Invalid l_hessian')
                l_hessian = np.ascontiguousarray(np.eye(l_hessian.shape[0]))
            if np.any(np.isnan(gradient_term)):
                raise ValueError('Invalid gradient_term')
            # Equation 18.10 in Nocedal and Wright
            master_hess = np.zeros((num_vars + l_constraints.shape[0], num_vars + l_constraints.shape[0]))
            master_hess[:num_vars, :num_vars] = l_hessian
            master_hess[:num_vars, num_vars:] = -constraint_jac.T
            master_hess[num_vars:, :num_vars] = constraint_jac
            master_grad = np.zeros(l_hessian.shape[0] + l_constraints.shape[0])
            master_grad[:l_hessian.shape[0]] = -np.array(gradient_term)
            master_grad[l_hessian.shape[0]:] = -l_constraints
            try:
                step = np.linalg.solve(master_hess, master_grad)
            except np.linalg.LinAlgError:
                print(cur_conds)
                raise
            for sfidx in range(site_fracs.shape[0]):
                site_fracs[sfidx] = min(max(site_fracs[sfidx] + alpha * step[sfidx], MIN_SITE_FRACTION), 1)
            for pfidx in range(phase_fracs.shape[0]):
                phase_fracs[pfidx] = min(max(phase_fracs[pfidx] + alpha * step[site_fracs.shape[0] + pfidx], -4), 5)
            if verbose:
                print('Phases', composition_sets)
                print('step', step)
                print('Site fractions', site_fracs)
                print('Phase fractions', phase_fracs)
            dof_idx = 0
            total_comp = np.zeros(prop_X_values.shape[-1])
            for phase_idx in range(num_phases):
                compset = composition_sets[phase_idx]
                compset.update(site_fracs[dof_idx:dof_idx+compset.phase_record.phase_dof],
                                                   phase_fracs[phase_idx], cur_conds['P'], cur_conds['T'])
                for comp_idx in range(total_comp.shape[0]):
                    total_comp[comp_idx] += compset.NP * compset.X[comp_idx]
                dof_idx += compset.phase_record.phase_dof
            l_multipliers = np.array(step[num_vars:])
            np.clip(l_multipliers, -MAX_ABS_LAGRANGE_MULTIPLIER, MAX_ABS_LAGRANGE_MULTIPLIER, out=l_multipliers)
            if np.any(np.isnan(l_multipliers)):
                print('Invalid l_multipliers after recalculation', l_multipliers)
                l_multipliers[:] = 0
            if verbose:
                print('NEW_L_MULTIPLIERS', l_multipliers)
            vmax = np.max(np.abs(l_constraints))
            num_mass_bals = len([i for i in cur_conds.keys() if i.startswith('X_')]) + 1
            chemical_potentials[:] = l_multipliers[sum([compset.phase_record.sublattice_dof.shape[0] for compset in composition_sets]):
                                                   sum([compset.phase_record.sublattice_dof.shape[0] for compset in composition_sets]) + num_mass_bals]

            driving_force = (chemical_potentials * total_comp).sum(axis=-1) - \
                             energy
            driving_force = np.squeeze(driving_force)
            if verbose:
                print('Chemical potentials', np.asarray(chemical_potentials))
                print('Chem pot progress', chemical_potentials - old_chem_pots)
                print('Energy progress', energy - old_energy)
                print('Driving force', driving_force)
            no_progress = np.abs(chemical_potentials - old_chem_pots).max() < 0.1
            no_progress &= np.abs(energy - old_energy) < MIN_SOLVE_ENERGY_PROGRESS
            no_progress &= np.abs(driving_force) < MAX_SOLVE_DRIVING_FORCE
            no_progress &= num_phases <= prop_Phase_values.shape[-1]
            if no_progress:
                for pfidx in range(phase_fracs.shape[0]):
                    if phase_fracs[pfidx] < 0:
                        no_progress = False
                        allow_negative_fractions = False
            if no_progress and cur_iter == MAX_SOLVE_ITERATIONS-1:
                print('Driving force failed to converge: {}'.format(cur_conds))
                converged = False
                break
            elif no_progress:
                if verbose:
                    print('No progress')
                num_mass_bals = len([i for i in cur_conds.keys() if i.startswith('X_')]) + 1
                chemical_potentials = l_multipliers[sum([compset.phase_record.sublattice_dof.shape[0] for compset in composition_sets]):
                                                sum([compset.phase_record.sublattice_dof.shape[0] for compset in composition_sets]) + num_mass_bals]
                converged = True
                break
            elif (not no_progress) and cur_iter == MAX_SOLVE_ITERATIONS-1:
                print('Failed to converge: {}'.format(cur_conds))
                converged = False
                break

        if converged:
            prop_MU_values[it.multi_index] = chemical_potentials
            prop_NP_values[it.multi_index + np.index_exp[:len(composition_sets)]] = phase_fracs
            prop_NP_values[it.multi_index + np.index_exp[len(composition_sets):]] = np.nan
            prop_X_values[it.multi_index + np.index_exp[:]] = 0
            prop_GM_values[it.multi_index] = energy
            for phase_idx in range(len(composition_sets)):
                prop_Phase_values[it.multi_index + np.index_exp[phase_idx]] = composition_sets[phase_idx].phase_record.phase_name
            for phase_idx in range(len(composition_sets), prop_Phase_values.shape[-1]):
                prop_Phase_values[it.multi_index + np.index_exp[phase_idx]] = ''
                prop_X_values[it.multi_index + np.index_exp[phase_idx, :]] = np.nan
            var_offset = 0
            total_comp = np.zeros(prop_X_values.shape[-1])
            for phase_idx in range(num_phases):
                compset = composition_sets[phase_idx]
                prop_Y_values[it.multi_index + np.index_exp[phase_idx, :compset.phase_record.phase_dof]] = \
                    site_fracs[var_offset:var_offset + compset.phase_record.phase_dof]
                prop_X_values[it.multi_index + np.index_exp[phase_idx, :]] = compset.X
                var_offset += compset.phase_record.phase_dof
        else:
            prop_MU_values[it.multi_index] = np.nan
            prop_NP_values[it.multi_index] = np.nan
            prop_X_values[it.multi_index] = np.nan
            prop_Y_values[it.multi_index] = np.nan
            prop_GM_values[it.multi_index] = np.nan
            prop_Phase_values[it.multi_index] = ''
        it.iternext()
    return properties<|MERGE_RESOLUTION|>--- conflicted
+++ resolved
@@ -6,11 +6,7 @@
     bint isnan (double) nogil
 import scipy.spatial
 from pycalphad.core.composition_set cimport CompositionSet
-<<<<<<< HEAD
 from pycalphad.core.phase_rec cimport PhaseRecord, PhaseRecord_from_cython
-=======
-from pycalphad.core.phase_rec cimport PhaseRecord, PhaseRecord_from_f2py
->>>>>>> f8a56e73
 from pycalphad.core.constants import MIN_SITE_FRACTION, COMP_DIFFERENCE_TOL, BIGNUM
 import pycalphad.variables as v
 
@@ -118,11 +114,7 @@
     if largest_df > minimum_df:
         # To add a phase, must not be within COMP_DIFFERENCE_TOL of composition of the same phase of its type
         df_comp = current_grid.X.values[df_idx]
-<<<<<<< HEAD
         df_phase_name = <unicode>str(current_grid.Phase.values[df_idx])
-=======
-        df_phase_name = str(current_grid.Phase.values[df_idx])
->>>>>>> f8a56e73
         for compset in composition_sets:
             if compset.phase_record.phase_name != df_phase_name:
                 continue
@@ -225,11 +217,7 @@
     cdef CompositionSet compset
     cdef int num_phases = len(composition_sets)
     cdef int num_vars = sum(compset.phase_record.phase_dof for compset in composition_sets) + num_phases
-<<<<<<< HEAD
     cdef double[:,::1] l_hessian = np.zeros((num_vars, num_vars))
-=======
-    cdef double[::1,:] l_hessian = np.zeros((num_vars, num_vars), order='F')
->>>>>>> f8a56e73
     cdef double[::1] gradient_term = np.zeros(num_vars)
     cdef int var_offset = 0
     cdef int phase_idx = 0
@@ -293,11 +281,7 @@
     cdef double previous_window_average, vmax, minimum_df
     cdef PhaseRecord prn
     cdef CompositionSet compset
-<<<<<<< HEAD
     cdef double[:,::1] l_hessian
-=======
-    cdef double[::1,:] l_hessian
->>>>>>> f8a56e73
     cdef double[::1] gradient_term, mass_buf
     cdef double[::1] vmax_averages
     cdef np.ndarray[ndim=1, dtype=np.float64_t] p_y, l_constraints, step, chemical_potentials
