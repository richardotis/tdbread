# distutils: language = c++

cimport cython
from libc.stdlib cimport malloc, free
import numpy as np
cimport numpy as np
import pycalphad.variables as v
import ctypes

cdef class FastFunction:
    """``FastFunction`` provides a stable(-ish) interface that encapsulates SymEngine function pointers.
    """
    def __cinit__(self, object func):
        if func is None:
            self.f_ptr = NULL
            self.func_data = NULL
            return
        if isinstance(func, FastFunction):
            func = func._objref
        # Preserve reference to object to prevent garbage collection
        self._objref = func
        addr1, addr2 = func.as_ctypes()
        self.f_ptr = (<math_function_t*><size_t>ctypes.addressof(addr1))[0]
        self.func_data =  (<void**><size_t>ctypes.addressof(addr2))[0]
    def __reduce__(self):
        return FastFunction, (self._objref,)
    cdef void call(self, double *out, double *inp) nogil:
        if self.f_ptr != NULL:
            self.f_ptr(out, inp, self.func_data)

@cython.boundscheck(False)
@cython.wraparound(False)
cdef double* alloc_dof_with_parameters(double[::1] dof, double[::1] parameters) nogil:
    """Remember to free() if parameters.shape[0] > 0"""
    cdef double* dof_concat
    cdef int j
    cdef int num_dof = dof.shape[0] + parameters.shape[0]
    if parameters.shape[0] == 0:
        dof_concat = &dof[0]
    else:
        dof_concat = <double *> malloc(num_dof * sizeof(double))
        for j in range(0,dof.shape[0]):
            dof_concat[j] = dof[j]
        for j in range(dof.shape[0], num_dof):
            dof_concat[j] = parameters[j - dof.shape[0]]
    return dof_concat

@cython.boundscheck(False)
@cython.wraparound(False)
cdef double* alloc_dof_with_parameters_vectorized(double[:, ::1] dof, double[::1] parameters) nogil:
    """Remember to free() if parameters.shape[0] > 0"""
    cdef double* dof_concat
    cdef int i, j
    cdef int num_inps = dof.shape[0]
    cdef int num_dof = dof.shape[1] + parameters.shape[0]

    if parameters.shape[0] == 0:
        dof_concat = &dof[0, 0]
    else:
        dof_concat = <double *> malloc(num_inps * num_dof * sizeof(double))
        for i in range(num_inps):
            for j in range(0,dof.shape[1]):
                dof_concat[i * num_dof + j] = dof[i, j]
            for j in range(dof.shape[1], num_dof):
                dof_concat[i * num_dof + j] = parameters[j - dof.shape[1]]
    return dof_concat


cdef public class PhaseRecord(object)[type PhaseRecordType, object PhaseRecordObject]:
    """
    This object exposes a common API to the solver so it doesn't need to know about the differences
    between Model implementations. PhaseRecords are immutable after initialization.
    """
    def __reduce__(self):
            return PhaseRecord, (self.components, self.state_variables, self.variables, np.array(self.parameters),
                                 self.ofunc_, self.gfunc_, self.hfunc_,
                                 self.massfuncs_, self.massgradfuncs_, self.masshessianfuncs_,
                                 self.internal_cons_func_, self.internal_cons_jac_, self.internal_cons_hess_,
                                 self.multiphase_cons_func_, self.multiphase_cons_jac_, self.multiphase_cons_hess_,
                                 self.num_internal_cons, self.num_multiphase_cons)

    def __cinit__(self, object comps, object state_variables, object variables,
                  double[::1] parameters, object ofunc, object gfunc, object hfunc,
                  object massfuncs, object massgradfuncs, object masshessianfuncs,
                  object internal_cons_func, object internal_cons_jac, object internal_cons_hess,
                  object multiphase_cons_func, object multiphase_cons_jac, object multiphase_cons_hess,
                  size_t num_internal_cons, size_t num_multiphase_cons):
        cdef:
            int var_idx, el_idx
        self.components = comps
        desired_active_pure_elements = [list(x.constituents.keys()) for x in self.components]
        desired_active_pure_elements = [el.upper() for constituents in desired_active_pure_elements for el in constituents]
        pure_elements = sorted(set(desired_active_pure_elements))
        nonvacant_elements = sorted([x for x in set(desired_active_pure_elements) if x != 'VA'])

        self.variables = variables
        self.state_variables = state_variables
        self.num_statevars = len(state_variables)
        self.pure_elements = pure_elements
        self.nonvacant_elements = nonvacant_elements
        self.phase_dof = 0
        self.parameters = parameters
        self.num_internal_cons = num_internal_cons
        self.num_multiphase_cons = num_multiphase_cons

        for variable in variables:
            if not isinstance(variable, v.SiteFraction):
                continue
            self.phase_name = <unicode>variable.phase_name
            self.phase_dof += 1

        # Used only to reconstitute if pickled (i.e. via __reduce__)
        self.ofunc_ = ofunc
        self.gfunc_ = gfunc
        self.hfunc_ = hfunc
        self.internal_cons_func_ = internal_cons_func
        self.internal_cons_jac_ = internal_cons_jac
        self.internal_cons_hess_ = internal_cons_hess
        self.multiphase_cons_func_ = multiphase_cons_func
        self.multiphase_cons_jac_ = multiphase_cons_jac
        self.multiphase_cons_hess_ = multiphase_cons_hess
        self.massfuncs_ = massfuncs
        self.massgradfuncs_ = massgradfuncs
        self.masshessianfuncs_ = masshessianfuncs

        if ofunc is not None:
            self._obj = FastFunction(ofunc)
        if gfunc is not None:
            self._grad = FastFunction(gfunc)
        if hfunc is not None:
            self._hess = FastFunction(hfunc)
        if internal_cons_func is not None:
            self._internal_cons_func = FastFunction(internal_cons_func)
        if internal_cons_jac is not None:
            self._internal_cons_jac = FastFunction(internal_cons_jac)
        if internal_cons_hess is not None:
            self._internal_cons_hess = FastFunction(internal_cons_hess)
        if multiphase_cons_func is not None:
            self._multiphase_cons_func = FastFunction(multiphase_cons_func)
        if multiphase_cons_jac is not None:
            self._multiphase_cons_jac = FastFunction(multiphase_cons_jac)
        if multiphase_cons_hess is not None:
            self._multiphase_cons_hess = FastFunction(multiphase_cons_hess)
        if massfuncs is not None:
            self._masses = np.empty(len(nonvacant_elements), dtype='object')
            for el_idx in range(len(nonvacant_elements)):
                self._masses[el_idx] = FastFunction(massfuncs[el_idx])
            self._masses_ptr = <void**> self._masses.data
        if massgradfuncs is not None:
            self._massgrads = np.empty(len(nonvacant_elements), dtype='object')
            for el_idx in range(len(nonvacant_elements)):
                self._massgrads[el_idx] = FastFunction(massgradfuncs[el_idx])
            self._massgrads_ptr = <void**> self._massgrads.data
        if masshessianfuncs is not None:
            self._masshessians = np.empty(len(nonvacant_elements), dtype='object')
            for el_idx in range(len(nonvacant_elements)):
                self._masshessians[el_idx] = FastFunction(masshessianfuncs[el_idx])
            self._masshessians_ptr = <void**> self._masshessians.data

    @cython.boundscheck(False)
    @cython.wraparound(False)
    cpdef void obj(self, double[::1] outp, double[::1] dof) nogil:
        # dof.shape[0] may be oversized by the caller; do not trust it
        cdef double* dof_concat = alloc_dof_with_parameters(dof[:self.num_statevars+self.phase_dof], self.parameters)
        cdef int num_dof = self.num_statevars + self.phase_dof + self.parameters.shape[0]
        self._obj.call(&outp[0], &dof_concat[0])
        if self.parameters.shape[0] > 0:
            free(dof_concat)

    @cython.boundscheck(False)
    @cython.wraparound(False)
    cpdef void obj_2d(self, double[::1] outp, double[:, ::1] dof) nogil:
        # dof.shape[1] may be oversized by the caller; do not trust it
        cdef double* dof_concat = alloc_dof_with_parameters_vectorized(dof[:, :self.num_statevars+self.phase_dof], self.parameters)
        cdef int i
        cdef int num_inps = dof.shape[0]
        cdef int num_dof = self.num_statevars + self.phase_dof + self.parameters.shape[0]
        for i in range(num_inps):
            self._obj.call(&outp[i], &dof_concat[i * num_dof])
        if self.parameters.shape[0] > 0:
            free(dof_concat)

    @cython.boundscheck(False)
    @cython.wraparound(False)
    cpdef void obj_parameters_2d(self, double[:, ::1] outp, double[:, ::1] dof, double[:, ::1] parameters) nogil:
        """
        Calculate objective function using custom parameters.
        Note dof and parameters are vectorized separately, i.e., broadcast against each other.
        Let dof.shape[0] = M and parameters.shape[0] = N
        Then outp.shape = (M,N)
        """
        # dof.shape[1] may be oversized by the caller; do not trust it
        cdef size_t i, j, dof_idx, param_idx
        cdef size_t num_dof_inps = dof.shape[0]
        cdef size_t num_param_inps = parameters.shape[0]
        # We are trusting parameters.shape[1] to be sized correctly here
        cdef size_t num_params = parameters.shape[1]
        cdef size_t num_dof = self.num_statevars + self.phase_dof + num_params
<<<<<<< HEAD
=======
        cdef size_t dof_offset = self.num_statevars + self.phase_dof
>>>>>>> 925b01bc
        cdef double* dof_concat = <double *> malloc(num_param_inps * num_dof * sizeof(double))
        for i in range(num_dof_inps):
            # Initialize all parameter arrays with current dof
            for j in range(num_param_inps):
                for dof_idx in range(num_dof-num_params):
                    dof_concat[j * num_dof + dof_idx] = dof[i, dof_idx]
                for param_idx in range(num_params):
<<<<<<< HEAD
                    dof_concat[j * num_dof + (num_dof-num_params)+param_idx] = parameters[j, param_idx]
=======
                    dof_concat[j * num_dof + dof_offset + param_idx] = parameters[j, param_idx]
>>>>>>> 925b01bc
            for j in range(num_param_inps):
                self._obj.call(&outp[i,j], &dof_concat[j * num_dof])
        free(dof_concat)

    @cython.boundscheck(False)
    @cython.wraparound(False)
    cpdef void grad(self, double[::1] out, double[::1] dof) nogil:
        # dof.shape[0] may be oversized by the caller; do not trust it
        cdef double* dof_concat = alloc_dof_with_parameters(dof[:self.num_statevars+self.phase_dof], self.parameters)
        self._grad.call(&out[0], &dof_concat[0])
        if self.parameters.shape[0] > 0:
            free(dof_concat)

    @cython.boundscheck(False)
    @cython.wraparound(False)
    cpdef void hess(self, double[:, ::1] out, double[::1] dof) nogil:
        # dof.shape[0] may be oversized by the caller; do not trust it
        cdef double* dof_concat = alloc_dof_with_parameters(dof[:self.num_statevars+self.phase_dof], self.parameters)
        self._hess.call(&out[0,0], &dof_concat[0])
        if self.parameters.shape[0] > 0:
            free(dof_concat)


    @cython.boundscheck(False)
    @cython.wraparound(False)
    cpdef void internal_cons_func(self, double[::1] out, double[::1] dof) nogil:
        # dof.shape[0] may be oversized by the caller; do not trust it
        cdef double* dof_concat = alloc_dof_with_parameters(dof[:self.num_statevars+self.phase_dof], self.parameters)
        self._internal_cons_func.call(&out[0], &dof_concat[0])
        if self.parameters.shape[0] > 0:
            free(dof_concat)

    @cython.boundscheck(False)
    @cython.wraparound(False)
    cpdef void internal_cons_jac(self, double[:, ::1] out, double[::1] dof) nogil:
        # dof.shape[0] may be oversized by the caller; do not trust it
        cdef double* dof_concat = alloc_dof_with_parameters(dof[:self.num_statevars+self.phase_dof], self.parameters)
        self._internal_cons_jac.call(&out[0, 0], &dof_concat[0])
        if self.parameters.shape[0] > 0:
            free(dof_concat)

    @cython.boundscheck(False)
    @cython.wraparound(False)
    cpdef void internal_cons_hess(self, double[:, :, ::1] out, double[::1] dof) nogil:
        # dof.shape[0] may be oversized by the caller; do not trust it
        cdef double* dof_concat = alloc_dof_with_parameters(dof[:self.num_statevars+self.phase_dof], self.parameters)
        self._internal_cons_hess.call(&out[0, 0, 0], &dof_concat[0])
        if self.parameters.shape[0] > 0:
            free(dof_concat)

    @cython.boundscheck(False)
    @cython.wraparound(False)
    cpdef void multiphase_cons_func(self, double[::1] out, double[::1] dof) nogil:
        # dof.shape[0] may be oversized by the caller; do not trust it
        cdef double* dof_concat = alloc_dof_with_parameters(dof[:self.num_statevars+self.phase_dof+1], self.parameters)
        self._multiphase_cons_func.call(&out[0], &dof_concat[0])
        if self.parameters.shape[0] > 0:
            free(dof_concat)

    @cython.boundscheck(False)
    @cython.wraparound(False)
    cpdef void multiphase_cons_jac(self, double[:, ::1] out, double[::1] dof) nogil:
        # dof.shape[0] may be oversized by the caller; do not trust it
        cdef double* dof_concat = alloc_dof_with_parameters(dof[:self.num_statevars+self.phase_dof+1], self.parameters)
        self._multiphase_cons_jac.call(&out[0, 0], &dof_concat[0])
        if self.parameters.shape[0] > 0:
            free(dof_concat)

    @cython.boundscheck(False)
    @cython.wraparound(False)
    cpdef void multiphase_cons_hess(self, double[:, :, ::1] out, double[::1] dof) nogil:
        # dof.shape[0] may be oversized by the caller; do not trust it
        cdef double* dof_concat = alloc_dof_with_parameters(dof[:self.num_statevars+self.phase_dof+1], self.parameters)
        self._multiphase_cons_hess.call(&out[0, 0, 0], &dof_concat[0])
        if self.parameters.shape[0] > 0:
            free(dof_concat)

    @cython.boundscheck(False)
    @cython.wraparound(False)
    cpdef void mass_obj(self, double[::1] out, double[::1] dof, int comp_idx) nogil:
        # dof.shape[0] may be oversized by the caller; do not trust it
        cdef double* dof_concat = alloc_dof_with_parameters(dof[:self.num_statevars+self.phase_dof], self.parameters)
        (<FastFunction>self._masses_ptr[comp_idx]).call(&out[0], &dof_concat[0])
        if self.parameters.shape[0] > 0:
            free(dof_concat)

    @cython.boundscheck(False)
    @cython.wraparound(False)
    cpdef void mass_obj_2d(self, double[::1] out, double[:, ::1] dof, int comp_idx) nogil:
        # dof.shape[1] may be oversized by the caller; do not trust it
        cdef double* dof_concat = alloc_dof_with_parameters_vectorized(dof[:, :self.num_statevars+self.phase_dof], self.parameters)
        cdef int i
        cdef int num_inps = dof.shape[0]
        cdef int num_dof = self.num_statevars + self.phase_dof + self.parameters.shape[0]
        for i in range(num_inps):
            (<FastFunction>self._masses_ptr[comp_idx]).call(&out[i], &dof_concat[i * num_dof])
        if self.parameters.shape[0] > 0:
            free(dof_concat)

    @cython.boundscheck(False)
    @cython.wraparound(False)
    cpdef void mass_grad(self, double[::1] out, double[::1] dof, int comp_idx) nogil:
        # dof.shape[0] may be oversized by the caller; do not trust it
        cdef double* dof_concat = alloc_dof_with_parameters(dof[:self.num_statevars+self.phase_dof], self.parameters)
        (<FastFunction>self._massgrads_ptr[comp_idx]).call(&out[0], &dof_concat[0])
        if self.parameters.shape[0] > 0:
            free(dof_concat)

    @cython.boundscheck(False)
    @cython.wraparound(False)
    cpdef void mass_hess(self, double[:,::1] out, double[::1] dof, int comp_idx) nogil:
        # dof.shape[0] may be oversized by the caller; do not trust it
        cdef double* dof_concat = alloc_dof_with_parameters(dof[:self.num_statevars+self.phase_dof], self.parameters)
        (<FastFunction>self._masshessians_ptr[comp_idx]).call(&out[0,0], &dof_concat[0])
        if self.parameters.shape[0] > 0:
            free(dof_concat)<|MERGE_RESOLUTION|>--- conflicted
+++ resolved
@@ -196,10 +196,7 @@
         # We are trusting parameters.shape[1] to be sized correctly here
         cdef size_t num_params = parameters.shape[1]
         cdef size_t num_dof = self.num_statevars + self.phase_dof + num_params
-<<<<<<< HEAD
-=======
         cdef size_t dof_offset = self.num_statevars + self.phase_dof
->>>>>>> 925b01bc
         cdef double* dof_concat = <double *> malloc(num_param_inps * num_dof * sizeof(double))
         for i in range(num_dof_inps):
             # Initialize all parameter arrays with current dof
@@ -207,11 +204,7 @@
                 for dof_idx in range(num_dof-num_params):
                     dof_concat[j * num_dof + dof_idx] = dof[i, dof_idx]
                 for param_idx in range(num_params):
-<<<<<<< HEAD
-                    dof_concat[j * num_dof + (num_dof-num_params)+param_idx] = parameters[j, param_idx]
-=======
                     dof_concat[j * num_dof + dof_offset + param_idx] = parameters[j, param_idx]
->>>>>>> 925b01bc
             for j in range(num_param_inps):
                 self._obj.call(&outp[i,j], &dof_concat[j * num_dof])
         free(dof_concat)
