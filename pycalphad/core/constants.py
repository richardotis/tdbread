--- conflicted
+++ resolved
@@ -6,12 +6,8 @@
 # Force zero values to this amount, for numerical stability
 MIN_SITE_FRACTION = 1e-12
 MIN_PHASE_FRACTION = 1e-12
-<<<<<<< HEAD
-# For each phase pair with composition difference below tolerance, eliminate phase with largest index
-=======
 # Phases with mole fractions less than COMP_DIFFERENCE_TOL apart (by Chebyshev distance) are considered "the same" for
 # the purposes of CompositionSet addition and removal during energy minimization.
->>>>>>> fcd2c9a2
 COMP_DIFFERENCE_TOL = 1e-2
 
 # 'infinity' for numerical purposes
