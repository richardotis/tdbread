import ipopt
ipopt.setLoggingLevel(50)
import numpy as np
from collections import namedtuple
from pycalphad.variables import string_type

SolverResult = namedtuple('SolverResult', ['converged', 'x', 'chemical_potentials'])

class SolverBase(object):
    """"Base class for solvers."""
    def solve(self, prob):
        """
        *Implement this method.*
        Solve a non-linear problem

        Parameters
        ----------
        prob : pycalphad.core.problem.Problem

        Returns
        -------
        pycalphad.core.solver.SolverResult
        """
        raise NotImplementedError("A subclass of Solver must be implemented.")


class InteriorPointSolver(SolverBase):
    """
    Standard solver class that uses IPOPT.

    Attributes
    ----------
    verbose : bool
        If True, will print solver diagonstics. Defaults to False.
    infeasibility_threshold : float
        Dual infeasibility threshold used to tighten constraints and
        attempt a second solve, if necessary. Defaults to 1e-4.
    ipopt_options : dict
        Dictionary of options to pass to IPOPT.

    Methods
    -------
    solve
        Solve a pycalphad.core.problem.Problem
    apply_options
        Encodes ipopt_options and applies them to problem

    """

    def __init__(self, verbose=False, infeasibility_threshold=1e-4, **ipopt_options):
        """
        Standard solver class that uses IPOPT.

        Parameters
        ----------
        verbose : bool
            If True, will print solver diagonstics. Defaults to False.
        infeasibility_threshold : float
            Dual infeasibility threshold used to tighten constraints and
            attempt a second solve, if necessary. Defaults to 1e-4.
        ipopt_options : dict
            See https://www.coin-or.org/Ipopt/documentation/node40.html for all options

        """
        self.verbose = verbose
        self.infeasibility_threshold = infeasibility_threshold

        # set default options
        self.ipopt_options = {
            'max_iter': 200,
            'print_level': 0,
            # This option improves convergence when using L-BFGS
            'limited_memory_max_history': 100,
            'tol': 1e-1,
            'constr_viol_tol': 1e-12
        }
        if not self.verbose:
            # suppress the "This program contains Ipopt" banner
            self.ipopt_options['sb'] = ipopt_options.pop('sb', 'yes')

        # update the default options with the passed options
        self.ipopt_options.update(ipopt_options)


    def apply_options(self, problem):
        """
        Apply global options to the solver

        Parameters
        ----------
        problem : ipopt.problem
            A problem object that will be solved

        Notes
        -----
        Strings are encoded to byte strings.
        """
        for option, value in self.ipopt_options.items():
            if isinstance(value, string_type):
                problem.addOption(option.encode(), value.encode())
            else:
                problem.addOption(option.encode(), value)


    def solve(self, prob):
        """
        Solve a non-linear problem

        Parameters
        ----------
        prob : pycalphad.core.problem.Problem

        Returns
        -------
        SolverResult

        """
        cur_conds = prob.conditions
        comps = prob.pure_elements
        nlp = ipopt.problem(
            n=prob.num_vars,
            m=prob.num_constraints,
            problem_obj=prob,
            lb=prob.xl,
            ub=prob.xu,
            cl=prob.cl,
            cu=prob.cu
        )
        self.apply_options(nlp)
        length_scale = np.min(np.abs(prob.cl))
        length_scale = max(length_scale, 1e-9)
<<<<<<< HEAD
        # Note: Using the ipopt derivative checker can be tricky at the edges of composition space
        # It will not give valid results for the finite difference approximation
        nlp.addOption(b'print_level', 4)
        nlp.addOption(b'derivative_test', b'first-order')
        nlp.addOption(b'point_perturbation_radius', 0.0)
        if not self.verbose:
            # suppress the "This program contains Ipopt" banner
            nlp.addOption(b'sb', b'yes')
        nlp.addOption(b'tol', 1e-1)
        nlp.addOption(b'constr_viol_tol', 1e-12)
        # This option improves convergence when using L-BFGS
        nlp.addOption(b'limited_memory_max_history', 100)
        nlp.addOption(b'nlp_scaling_method', b'none')
        nlp.addOption(b'max_iter', 200)
=======
>>>>>>> 7e188908
        x, info = nlp.solve(prob.x0)
        dual_inf = np.max(np.abs(info['mult_g']*info['g']))
        if dual_inf > self.infeasibility_threshold:
            if self.verbose:
                print('Trying to improve poor solution')
            nlp.addOption(b'nlp_scaling_method', b'gradient-based')
            # Constraints are getting tiny; need to be strict about bounds
            if length_scale < 1e-6:
                nlp.addOption(b'dual_inf_tol', MAX_SOLVE_DRIVING_FORCE/10)
                nlp.addOption(b'compl_inf_tol', 1e-15)
                nlp.addOption(b'bound_relax_factor', 1e-12)
                # This option ensures any bounds failures will fail "loudly"
                # Otherwise we are liable to have subtle mass balance errors
                nlp.addOption(b'honor_original_bounds', b'no')
            else:
                nlp.addOption(b'dual_inf_tol', self.infeasibility_threshold)
            accurate_x, accurate_info = nlp.solve(x)
            if accurate_info['status'] >= 0:
                x, info = accurate_x, accurate_info
        mu_jacobian = np.r_[prob.jacobian(x)[prob.num_fixed_dof_constraints:
                                             prob.num_fixed_dof_constraints+prob.num_internal_constraints,
                                             :],
                            prob.mass_gradient(x).T]
        chemical_potentials = np.linalg.lstsq(mu_jacobian.T,
                                              prob.gradient(x) - info['mult_x_L'] - info['mult_x_U'])
        chemical_potentials = chemical_potentials[0][prob.num_internal_constraints:]
        if info['status'] == -10:
            # Not enough degrees of freedom; nothing to do
            if len(prob.composition_sets) == 1:
                converged = True
                chemical_potentials[:] = prob.composition_sets[0].energy
            else:
                converged = False
        elif info['status'] < 0:
            if self.verbose:
                print('Calculation Failed: ', cur_conds, info['status_msg'])
            converged = False
        else:
            converged = True
        if self.verbose:
            print('Chemical Potentials', chemical_potentials)
            print(info['mult_x_L'])
            print(x)
            print('Status:', info['status'], info['status_msg'])
        return SolverResult(converged=converged, x=x, chemical_potentials=chemical_potentials)<|MERGE_RESOLUTION|>--- conflicted
+++ resolved
@@ -129,7 +129,6 @@
         self.apply_options(nlp)
         length_scale = np.min(np.abs(prob.cl))
         length_scale = max(length_scale, 1e-9)
-<<<<<<< HEAD
         # Note: Using the ipopt derivative checker can be tricky at the edges of composition space
         # It will not give valid results for the finite difference approximation
         nlp.addOption(b'print_level', 4)
@@ -144,8 +143,6 @@
         nlp.addOption(b'limited_memory_max_history', 100)
         nlp.addOption(b'nlp_scaling_method', b'none')
         nlp.addOption(b'max_iter', 200)
-=======
->>>>>>> 7e188908
         x, info = nlp.solve(prob.x0)
         dual_inf = np.max(np.abs(info['mult_g']*info['g']))
         if dual_inf > self.infeasibility_threshold:
@@ -154,7 +151,7 @@
             nlp.addOption(b'nlp_scaling_method', b'gradient-based')
             # Constraints are getting tiny; need to be strict about bounds
             if length_scale < 1e-6:
-                nlp.addOption(b'dual_inf_tol', MAX_SOLVE_DRIVING_FORCE/10)
+                nlp.addOption(b'dual_inf_tol', self.infeasibility_threshold/10.)
                 nlp.addOption(b'compl_inf_tol', 1e-15)
                 nlp.addOption(b'bound_relax_factor', 1e-12)
                 # This option ensures any bounds failures will fail "loudly"
