--- conflicted
+++ resolved
@@ -130,7 +130,7 @@
     return result
 
 
-def equilibrium(dbf, comps, phases, conditions, output=None, model=None,
+def equilibrium(dbf, species, phases, conditions, output=None, model=None,
                 verbose=False, broadcast=True, calc_opts=None, to_xarray=True,
                 scheduler='sync', parameters=None, solver=None, callables=None,
                 **kwargs):
@@ -142,8 +142,8 @@
     ----------
     dbf : Database
         Thermodynamic database containing the relevant parameters.
-    comps : list
-        Names of components to consider in the calculation.
+    species : list
+        Names of species or components to consider in the calculation.
     phases : list or dict
         Names of phases to consider in the calculation.
     conditions : dict or (list of dict)
@@ -185,18 +185,12 @@
     """
     if not broadcast:
         raise NotImplementedError('Broadcasting cannot yet be disabled')
-    species = sorted(unpack_components(dbf, comps))
+    species = sorted(unpack_components(dbf, species))
     phases = unpack_phases(phases) or sorted(dbf.phases.keys())
-<<<<<<< HEAD
-    # remove phases that cannot be active
     list_of_possible_phases = filter_phases(dbf, species)
-    active_phases = sorted(set(list_of_possible_phases).intersection(set(phases)))
-=======
-    list_of_possible_phases = filter_phases(dbf, comps)
->>>>>>> ac380f50
     if len(list_of_possible_phases) == 0:
-        raise ConditionError('There are no phases in the Database that can be active with components {0}'.format(comps))
-    active_phases = {name: dbf.phases[name] for name in filter_phases(dbf, comps, phases)}
+        raise ConditionError('There are no phases in the Database that can be active with components {0}'.format(species))
+    active_phases = {name: dbf.phases[name] for name in filter_phases(dbf, species, phases)}
     if len(active_phases) == 0:
         raise ConditionError('None of the passed phases ({0}) are active. List of possible phases: {1}.'.format(phases, list_of_possible_phases))
     if isinstance(species, (str, v.Species)):
@@ -236,12 +230,7 @@
     output = set(output)
     output |= {'GM'}
     output = sorted(output)
-<<<<<<< HEAD
-    need_hessians = any(type(c) in v.CONDITIONS_REQUIRING_HESSIANS for c in conds.keys())
     phase_records = build_phase_records(dbf, species, active_phases, conds, models,
-=======
-    phase_records = build_phase_records(dbf, comps, active_phases, conds, models,
->>>>>>> ac380f50
                                         output='GM', callables=callables,
                                         parameters=parameters, verbose=verbose,
                                         build_gradients=True, build_hessians=True)
