--- conflicted
+++ resolved
@@ -255,10 +255,6 @@
     equilibrium(Database(test_tdb), ['AL', 'CO', 'CR', 'W', 'VA'], ['FCC_A1'],
                 {"T": 1248, "P": 101325, v.X("AL"): 0.081, v.X("CR"): 0.020, v.X("W"): 0.094})
 
-<<<<<<< HEAD
-
-=======
->>>>>>> fcd2c9a2
 def test_eq_avoid_phase_cycling():
     """
     Converge without getting stuck in an add/remove phase cycle.
@@ -280,7 +276,6 @@
     np.testing.assert_allclose(eq.GM.sel(T=930, P=101325).values, -37799.510894)
     assert np.all(np.diff(eq.MU.sel(component='FE').values <= 0))
 
-<<<<<<< HEAD
 def test_eq_model_phase_name():
     """
     Phase name is set in PhaseRecord when using Model-based JIT compilation.
@@ -288,12 +283,11 @@
     eq = equilibrium(ALFE_DBF, ['AL', 'FE', 'VA'], 'LIQUID',
                      {v.X('FE'): 0.3, v.T: 1000, v.P: 101325}, model=Model)
     assert eq.Phase.sel(vertex=0).isel(T=0, P=0, X_FE=0) == 'LIQUID'
-=======
+
 def test_unused_equilibrium_kwarg_warns():
     "Check that an unused keyword argument raises a warning"
     with warnings.catch_warnings(record=True) as w:
         equilibrium(ALFE_DBF, ['AL', 'FE', 'VA'], 'FCC_A1', {v.T: 1300, v.P: 101325, v.X('AL'): 0}, unused_kwarg='should raise a warning')
         categories = [warning.__dict__['_category_name'] for warning in w]
         assert 'UserWarning' in categories
-        assert len(w) == 1 # make sure we don't raise other warnings later that make this test falsely pass
->>>>>>> fcd2c9a2
+        assert len(w) == 1 # make sure we don't raise other warnings later that make this test falsely pass