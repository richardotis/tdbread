--- conflicted
+++ resolved
@@ -36,11 +36,7 @@
     long_description=read('README.rst'),
     url='https://pycalphad.org/',
     install_requires=['matplotlib', 'pandas', 'xarray!=0.8', 'sympy', 'pyparsing', 'Cython>=0.24',
-<<<<<<< HEAD
-                      'tinydb', 'scipy', 'numpy>=1.9', 'dask[complete]>=0.10', 'dill', 'ipopt'],
-=======
-                      'tinydb', 'scipy', 'numpy>=1.9', 'dask[complete]>=0.15', 'dill'],
->>>>>>> 75982c1f
+                      'tinydb', 'scipy', 'numpy>=1.9', 'dask[complete]>=0.15', 'dill', 'ipopt'],
     classifiers=[
         # How mature is this project? Common values are
         #   3 - Alpha
